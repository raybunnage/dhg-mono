--- conflicted
+++ resolved
@@ -1,9 +1,5 @@
 // Re-export refactored service and types
 export { 
-<<<<<<< HEAD
-  AIProcessingService
-} from './ai-processing-service';
-=======
   AIProcessingService,
   type ClassificationResult,
   type ValidationResult,
@@ -12,7 +8,6 @@
   type ProcessingMetrics,
   type ProcessingOptions
 } from '../ai-processing-service-refactored';
->>>>>>> e065815c
 
 // Import dependencies for singleton compatibility
 import { AIProcessingService } from '../ai-processing-service-refactored';
