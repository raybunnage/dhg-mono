export * from "./supabase-client";
export * from '@shared/services/claude-service'; // Main claude service export
export * from "./document-pipeline/document-pipeline-service";
export * from "./script-pipeline/script-pipeline-service";
// COMMENTED OUT: file-service uses Node.js fs module
// export * from "./file-service/file-service";
// COMMENTED OUT: supabase-service uses Node.js fs module
// export * from "./supabase-service/supabase-service";
export * from "./report-service/report-service";
export * from "./formatter-service"; // Formatter service for consistent formatting
// COMMENTED OUT: converter-service uses Node.js fs module
// export * from "./converter-service"; // Converter service for file and format conversions
export * from "./document-classification-service"; // Document classification service for content classification
// COMMENTED OUT: pdf-processor-service uses Node.js-only dependencies (google-auth-library, googleapis)
// export * from "./pdf-processor-service"; // PDF processor service for PDF file handling
export * from "./filter-service"; // Filter service for query filtering
export * from "./user-profile-service"; // User profile service for comprehensive user data management
export * from "./light-auth-enhanced-service"; // Enhanced light authentication with profile management
export * from "./env-config-service"; // Environment configuration service for cross-platform env vars
export * from "./ai-processing-service"; // AI processing service for document analysis and classification
// COMMENTED OUT: file-system-service uses Node.js fs module
// export * from "./file-system-service"; // File system service with progress tracking and parallel processing
export * from "./batch-database-service"; // Batch database service with retry logic and progress tracking
export * from "./element-catalog-service"; // Element catalog service for app features and CLI commands
export * from "./element-criteria-service"; // Element criteria service for success criteria and quality gates
export * from "./media-analytics-service"; // Media analytics service for media consumption statistics
export * from "./dev-task-service"; // Dev task service for comprehensive task management
<<<<<<< HEAD
export * from "./clipboard-service"; // Clipboard service for managing reusable code snippets
=======
export * from "./clipboard-service"; // Clipboard service for managing reusable code snippets
export * from "./server-registry-service"; // Server registry service for dynamic port discovery
export * from "./ports-management-service"; // Ports management service for server lifecycle and health monitoring
export * from "./work-summary-service"; // Work summary service for tracking development work and summaries
>>>>>>> 2b784c58
<|MERGE_RESOLUTION|>--- conflicted
+++ resolved
@@ -25,11 +25,7 @@
 export * from "./element-criteria-service"; // Element criteria service for success criteria and quality gates
 export * from "./media-analytics-service"; // Media analytics service for media consumption statistics
 export * from "./dev-task-service"; // Dev task service for comprehensive task management
-<<<<<<< HEAD
-export * from "./clipboard-service"; // Clipboard service for managing reusable code snippets
-=======
 export * from "./clipboard-service"; // Clipboard service for managing reusable code snippets
 export * from "./server-registry-service"; // Server registry service for dynamic port discovery
 export * from "./ports-management-service"; // Ports management service for server lifecycle and health monitoring
-export * from "./work-summary-service"; // Work summary service for tracking development work and summaries
->>>>>>> 2b784c58
+export * from "./work-summary-service"; // Work summary service for tracking development work and summaries