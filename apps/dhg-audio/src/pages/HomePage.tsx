--- conflicted
+++ resolved
@@ -11,13 +11,8 @@
   const [error, setError] = useState<string | null>(null);
   const [refreshTrigger, setRefreshTrigger] = useState(0);
 
-<<<<<<< HEAD
-  // Create filter service instance
-  const filterService = new FilterService(supabase as any);
-=======
   // Create filter service instance with the single supabase client
   const filterService = new FilterService(supabase);
->>>>>>> 30a8cc24
 
   useEffect(() => {
     const fetchAudioFiles = async () => {
