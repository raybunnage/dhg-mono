--- conflicted
+++ resolved
@@ -1,9 +1,5 @@
-<<<<<<< HEAD
-import { supabaseBrowser } from './supabase-browser-adapter';
-=======
 import { supabase } from '../lib/supabase';
 import { FilterService } from '@shared/services/filter-service/filter-service';
->>>>>>> 1097c476
 
 /**
  * Browser-compatible audio service
@@ -13,15 +9,12 @@
 class AudioBrowserService {
   private static instance: AudioBrowserService;
   private supabase: any;
+  private filterService: FilterService;
 
   private constructor() {
     try {
-<<<<<<< HEAD
-      this.supabase = supabaseBrowser.getClient();
-=======
       this.supabase = supabase;
       this.filterService = new FilterService(this.supabase);
->>>>>>> 1097c476
       console.log('Supabase client initialized successfully');
     } catch (error) {
       console.error('Failed to initialize Supabase client:', error);
