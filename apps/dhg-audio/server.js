--- conflicted
+++ resolved
@@ -7,11 +7,7 @@
 const cors = require('./cors-middleware');
 
 const app = express();
-<<<<<<< HEAD
 const PORT = process.env.AUDIO_PROXY_PORT || process.env.PORT || 3006;
-=======
-const PORT = process.env.PORT || 3006;
->>>>>>> 68baa002
 
 // Apply CORS middleware
 app.use(cors);
