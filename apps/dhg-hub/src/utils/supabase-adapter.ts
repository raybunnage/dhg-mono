--- conflicted
+++ resolved
@@ -6,11 +6,6 @@
 import { createSupabaseAdapter } from '@shared/adapters/supabase-adapter';
 
 // Create and export the Supabase client using the universal adapter
-<<<<<<< HEAD
-// Browser apps MUST pass environment variables to the adapter
-export const supabase = createSupabaseAdapter({
-  env: import.meta.env as any
-=======
 // Browser apps MUST pass their environment variables to the adapter
 export const supabase = createSupabaseAdapter({
   env: import.meta.env as any,
@@ -20,7 +15,6 @@
     persistSession: true,
     detectSessionInUrl: false
   }
->>>>>>> ed3d0905
 });
 
 // Debug log when client is created
