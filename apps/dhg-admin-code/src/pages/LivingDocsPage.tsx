--- conflicted
+++ resolved
@@ -39,7 +39,6 @@
   const [showPriorityDashboard, setShowPriorityDashboard] = useState(false);
   const [priorityDashboard, setPriorityDashboard] = useState<string>('');
   const [generatingDashboard, setGeneratingDashboard] = useState(false);
-  const [searchQuery, setSearchQuery] = useState('');
   const [activeFilter, setActiveFilter] = useState<'all' | 'recent' | 'critical' | 'needs-update'>('all');
   const [refreshing, setRefreshing] = useState(false);
   const navigate = useNavigate();
@@ -49,423 +48,6 @@
     try {
       setLoading(true);
       
-<<<<<<< HEAD
-      // Define the documents with their descriptions and metadata
-      const livingDocs: LivingDocument[] = [
-        {
-          fileName: 'CONTINUOUSLY-UPDATED-TEMPLATE-GUIDE.md',
-          path: '/docs/living-docs/CONTINUOUSLY-UPDATED-TEMPLATE-GUIDE.md',
-          description: 'Template and guidelines for maintaining living documentation with proper structure and review schedules.',
-          updateFrequency: 'daily',
-          lastUpdated: '2025-06-09T08:00:00Z',
-          priority: 'high',
-          status: 'active',
-          category: 'documentation'
-        },
-        {
-          fileName: 'admin-dashboard-implementation-system.md',
-          path: '/docs/living-docs/admin-dashboard-implementation-system.md',
-          description: 'Implementation guide for the administrative dashboard system with component architecture and best practices.',
-          updateFrequency: 'weekly',
-          lastUpdated: '2025-06-09T08:00:00Z',
-          priority: 'high',
-          status: 'active',
-          category: 'development'
-        },
-        {
-          fileName: 'apps-documentation.md',
-          path: '/docs/living-docs/apps-documentation.md',
-          description: 'Comprehensive documentation of all applications in the monorepo including features, setup, and maintenance.',
-          updateFrequency: 'weekly',
-          lastUpdated: '2025-06-09T08:00:00Z',
-          priority: 'medium',
-          status: 'active',
-          category: 'documentation'
-        },
-        {
-          fileName: 'batch-processing-system.md',
-          path: '/docs/living-docs/batch-processing-system.md',
-          description: 'Design and implementation of the batch processing system for handling large-scale operations efficiently.',
-          updateFrequency: 'daily',
-          lastUpdated: '2025-06-09T08:00:00Z',
-          priority: 'high',
-          status: 'active',
-          category: 'infrastructure'
-        },
-        {
-          fileName: 'claude-md-candidates.md',
-          path: '/docs/living-docs/claude-md-candidates.md',
-          description: 'Candidate updates and improvements for CLAUDE.md based on discovered patterns and solutions.',
-          updateFrequency: 'daily',
-          lastUpdated: '2025-06-09T08:00:00Z',
-          priority: 'high',
-          status: 'active',
-          category: 'documentation'
-        },
-        {
-          fileName: 'claude-md-management-guide.md',
-          path: '/docs/living-docs/claude-md-management-guide.md',
-          description: 'Guide for managing and updating CLAUDE.md with versioning, review processes, and integration strategies.',
-          updateFrequency: 'daily',
-          lastUpdated: '2025-06-09T08:00:00Z',
-          priority: 'high',
-          status: 'active',
-          category: 'documentation'
-        },
-        {
-          fileName: 'claude-tasks-editing-implementation.md',
-          path: '/docs/living-docs/claude-tasks-editing-implementation.md',
-          description: 'Implementation details for Claude task editing functionality including UI components and data flow.',
-          updateFrequency: 'weekly',
-          lastUpdated: '2025-06-09T08:00:00Z',
-          priority: 'medium',
-          status: 'active',
-          category: 'development'
-        },
-        {
-          fileName: 'cli-pipelines-documentation.md',
-          path: '/docs/living-docs/cli-pipelines-documentation.md',
-          description: 'Documentation of CLI pipeline architecture, commands, and best practices for extending functionality.',
-          updateFrequency: 'daily',
-          lastUpdated: '2025-06-09T08:00:00Z',
-          priority: 'high',
-          status: 'active',
-          category: 'development'
-        },
-        {
-          fileName: 'cli-pipelines-documentation-updated-2025-06-08.md',
-          path: '/docs/living-docs/cli-pipelines-documentation-updated-2025-06-08.md',
-          description: 'Updated CLI pipelines documentation with latest patterns and consolidated commands.',
-          updateFrequency: 'daily',
-          lastUpdated: '2025-06-08T08:00:00Z',
-          priority: 'high',
-          status: 'active',
-          category: 'development'
-        },
-        {
-          fileName: 'code-continuous-monitoring.md',
-          path: '/docs/living-docs/code-continuous-monitoring.md',
-          description: 'System for continuous code monitoring including health checks, metrics, and automated alerts.',
-          updateFrequency: 'daily',
-          lastUpdated: '2025-06-09T08:00:00Z',
-          priority: 'high',
-          status: 'active',
-          category: 'infrastructure'
-        },
-        {
-          fileName: 'continuous-documentation-monitoring-vision.md',
-          path: '/docs/living-docs/continuous-documentation-monitoring-vision.md',
-          description: 'Vision and architecture for automated documentation monitoring and update systems.',
-          updateFrequency: 'weekly',
-          lastUpdated: '2025-06-09T08:00:00Z',
-          priority: 'medium',
-          status: 'active',
-          category: 'documentation'
-        },
-        {
-          fileName: 'continuous-monitoring-implementation-guide.md',
-          path: '/docs/living-docs/continuous-monitoring-implementation-guide.md',
-          description: 'Step-by-step guide for implementing continuous monitoring across different system components.',
-          updateFrequency: 'weekly',
-          lastUpdated: '2025-06-09T08:00:00Z',
-          priority: 'high',
-          status: 'active',
-          category: 'infrastructure'
-        },
-        {
-          fileName: 'database-architecture-guide.md',
-          path: '/docs/living-docs/database-architecture-guide.md',
-          description: 'Comprehensive guide to database architecture including schema design, optimization, and best practices.',
-          updateFrequency: 'weekly',
-          lastUpdated: '2025-06-09T08:00:00Z',
-          priority: 'high',
-          status: 'active',
-          category: 'infrastructure'
-        },
-        {
-          fileName: 'database-maintenance-guide.md',
-          path: '/docs/living-docs/database-maintenance-guide.md',
-          description: 'Guide for routine database maintenance tasks including backups, optimizations, and health checks.',
-          updateFrequency: 'daily',
-          lastUpdated: '2025-06-09T08:00:00Z',
-          priority: 'high',
-          status: 'active',
-          category: 'infrastructure'
-        },
-        {
-          fileName: 'deployment-management-system.md',
-          path: '/docs/living-docs/deployment-management-system.md',
-          description: 'System for managing deployments with safety checks, rollback capabilities, and audit trails.',
-          updateFrequency: 'daily',
-          lastUpdated: '2025-06-11T08:00:00Z',
-          priority: 'high',
-          status: 'active',
-          category: 'infrastructure'
-        },
-        {
-          fileName: 'dev-tasks-lifecycle-management-guide.md',
-          path: '/docs/living-docs/dev-tasks-lifecycle-management-guide.md',
-          description: 'Guide for managing development task lifecycles from creation through completion and archival.',
-          updateFrequency: 'daily',
-          lastUpdated: '2025-06-09T08:00:00Z',
-          priority: 'high',
-          status: 'active',
-          category: 'development'
-        },
-        {
-          fileName: 'dev-tasks-success-criteria-enhancement.md',
-          path: '/docs/living-docs/dev-tasks-success-criteria-enhancement.md',
-          description: 'Enhancement guide for defining and tracking success criteria in development tasks.',
-          updateFrequency: 'daily',
-          lastUpdated: '2025-06-09T08:00:00Z',
-          priority: 'high',
-          status: 'active',
-          category: 'development'
-        },
-        {
-          fileName: 'dev-tasks-system.md',
-          path: '/docs/living-docs/dev-tasks-system.md',
-          description: 'Core system documentation for development task tracking and management infrastructure.',
-          updateFrequency: 'daily',
-          lastUpdated: '2025-06-09T08:00:00Z',
-          priority: 'high',
-          status: 'active',
-          category: 'development'
-        },
-        {
-          fileName: 'document-archiving-strategy.md',
-          path: '/docs/living-docs/document-archiving-strategy.md',
-          description: 'Strategy for archiving documents including retention policies, storage optimization, and retrieval.',
-          updateFrequency: 'weekly',
-          lastUpdated: '2025-06-09T08:00:00Z',
-          priority: 'medium',
-          status: 'active',
-          category: 'documentation'
-        },
-        {
-          fileName: 'documentation-management-system.md',
-          path: '/docs/living-docs/documentation-management-system.md',
-          description: 'System for managing all project documentation including versioning, review cycles, and publishing.',
-          updateFrequency: 'daily',
-          lastUpdated: '2025-06-09T08:00:00Z',
-          priority: 'high',
-          status: 'active',
-          category: 'documentation'
-        },
-        {
-          fileName: 'element-catalog-system-guide.md',
-          path: '/docs/living-docs/element-catalog-system-guide.md',
-          description: 'Guide for cataloging and managing UI elements and components across applications.',
-          updateFrequency: 'weekly',
-          lastUpdated: '2025-06-09T08:00:00Z',
-          priority: 'medium',
-          status: 'active',
-          category: 'development'
-        },
-        {
-          fileName: 'element-success-criteria-gates-system.md',
-          path: '/docs/living-docs/element-success-criteria-gates-system.md',
-          description: 'System for defining and enforcing success criteria gates for UI elements and features.',
-          updateFrequency: 'weekly',
-          lastUpdated: '2025-06-09T08:00:00Z',
-          priority: 'medium',
-          status: 'active',
-          category: 'development'
-        },
-        {
-          fileName: 'git-history-analysis-server.md',
-          path: '/docs/living-docs/git-history-analysis-server.md',
-          description: 'Server implementation for analyzing git history and providing insights on code evolution.',
-          updateFrequency: 'weekly',
-          lastUpdated: '2025-06-09T08:00:00Z',
-          priority: 'medium',
-          status: 'active',
-          category: 'infrastructure'
-        },
-        {
-          fileName: 'google-drive-integration.md',
-          path: '/docs/living-docs/google-drive-integration.md',
-          description: 'Integration guide for Google Drive including authentication, file operations, and sync strategies.',
-          updateFrequency: 'weekly',
-          lastUpdated: '2025-06-09T08:00:00Z',
-          priority: 'high',
-          status: 'active',
-          category: 'integration'
-        },
-        {
-          fileName: 'granular-success-criteria-system.md',
-          path: '/docs/living-docs/granular-success-criteria-system.md',
-          description: 'System for defining granular success criteria with measurable outcomes and validation.',
-          updateFrequency: 'weekly',
-          lastUpdated: '2025-06-09T08:00:00Z',
-          priority: 'medium',
-          status: 'active',
-          category: 'development'
-        },
-        {
-          fileName: 'hardcoded-values-parameterization-guide.md',
-          path: '/docs/living-docs/hardcoded-values-parameterization-guide.md',
-          description: 'Guide for identifying and parameterizing hardcoded values to improve configurability.',
-          updateFrequency: 'weekly',
-          lastUpdated: '2025-06-09T08:00:00Z',
-          priority: 'medium',
-          status: 'active',
-          category: 'development'
-        },
-        {
-          fileName: 'living-docs-prioritization-system.md',
-          path: '/docs/living-docs/living-docs-prioritization-system.md',
-          description: 'System for prioritizing living documents based on value, effort, and impact analysis.',
-          updateFrequency: 'daily',
-          lastUpdated: '2025-06-11T08:00:00Z',
-          priority: 'high',
-          status: 'active',
-          category: 'documentation'
-        },
-        {
-          fileName: 'mp4-pipeline-auto-update-system.md',
-          path: '/docs/living-docs/mp4-pipeline-auto-update-system.md',
-          description: 'Automated update system for MP4 processing pipeline with monitoring and error handling.',
-          updateFrequency: 'weekly',
-          lastUpdated: '2025-06-09T08:00:00Z',
-          priority: 'medium',
-          status: 'active',
-          category: 'infrastructure'
-        },
-        {
-          fileName: 'mp4-to-m4a-pipeline-implementation.md',
-          path: '/docs/living-docs/mp4-to-m4a-pipeline-implementation.md',
-          description: 'Implementation guide for audio extraction pipeline converting MP4 to M4A format.',
-          updateFrequency: 'weekly',
-          lastUpdated: '2025-06-09T08:00:00Z',
-          priority: 'medium',
-          status: 'active',
-          category: 'infrastructure'
-        },
-        {
-          fileName: 'prompt-service-implementation-progress.md',
-          path: '/docs/living-docs/prompt-service-implementation-progress.md',
-          description: 'Progress tracking for prompt service implementation including milestones and blockers.',
-          updateFrequency: 'daily',
-          lastUpdated: '2025-06-09T08:00:00Z',
-          priority: 'high',
-          status: 'active',
-          category: 'development'
-        },
-        {
-          fileName: 'script-and-prompt-management-guide.md',
-          path: '/docs/living-docs/script-and-prompt-management-guide.md',
-          description: 'Guide for managing scripts and prompts including versioning, testing, and deployment.',
-          updateFrequency: 'weekly',
-          lastUpdated: '2025-06-09T08:00:00Z',
-          priority: 'medium',
-          status: 'active',
-          category: 'development'
-        },
-        {
-          fileName: 'server-registry-implementation-guide.md',
-          path: '/docs/living-docs/server-registry-implementation-guide.md',
-          description: 'Implementation guide for server registry system with dynamic port management.',
-          updateFrequency: 'weekly',
-          lastUpdated: '2025-06-09T08:00:00Z',
-          priority: 'high',
-          status: 'active',
-          category: 'infrastructure'
-        },
-        {
-          fileName: 'service-dependency-system.md',
-          path: '/docs/living-docs/service-dependency-system.md',
-          description: 'System for tracking and managing service dependencies with impact analysis.',
-          updateFrequency: 'weekly',
-          lastUpdated: '2025-06-09T08:00:00Z',
-          priority: 'high',
-          status: 'active',
-          category: 'infrastructure'
-        },
-        {
-          fileName: 'success-criteria-implementation-guide.md',
-          path: '/docs/living-docs/success-criteria-implementation-guide.md',
-          description: 'Guide for implementing success criteria across different system components.',
-          updateFrequency: 'weekly',
-          lastUpdated: '2025-06-09T08:00:00Z',
-          priority: 'medium',
-          status: 'active',
-          category: 'development'
-        },
-        {
-          fileName: 'supabase-free-plan-optimization-guide.md',
-          path: '/docs/living-docs/supabase-free-plan-optimization-guide.md',
-          description: 'Guide for optimizing Supabase usage within free plan limits including caching strategies.',
-          updateFrequency: 'daily',
-          lastUpdated: '2025-06-11T08:00:00Z',
-          priority: 'high',
-          status: 'active',
-          category: 'infrastructure'
-        },
-        {
-          fileName: 'testing-quick-start-dhg-apps.md',
-          path: '/docs/living-docs/testing-quick-start-dhg-apps.md',
-          description: 'Quick start guide for testing DHG applications with examples and best practices.',
-          updateFrequency: 'weekly',
-          lastUpdated: '2025-06-09T08:00:00Z',
-          priority: 'medium',
-          status: 'active',
-          category: 'testing'
-        },
-        {
-          fileName: 'testing-vision-and-implementation-guide.md',
-          path: '/docs/living-docs/testing-vision-and-implementation-guide.md',
-          description: 'Vision and implementation guide for comprehensive testing strategy across all applications.',
-          updateFrequency: 'weekly',
-          lastUpdated: '2025-06-09T08:00:00Z',
-          priority: 'high',
-          status: 'active',
-          category: 'testing'
-        },
-        {
-          fileName: 'testing-vision-and-implementation.md',
-          path: '/docs/living-docs/testing-vision-and-implementation.md',
-          description: 'Core testing vision document outlining principles, strategies, and implementation roadmap.',
-          updateFrequency: 'weekly',
-          lastUpdated: '2025-06-09T08:00:00Z',
-          priority: 'high',
-          status: 'active',
-          category: 'testing'
-        },
-        {
-          fileName: 'unassigned-tasks-analysis-and-recommendations.md',
-          path: '/docs/living-docs/unassigned-tasks-analysis-and-recommendations.md',
-          description: 'Analysis of unassigned tasks with recommendations for prioritization and assignment.',
-          updateFrequency: 'daily',
-          lastUpdated: '2025-06-09T08:00:00Z',
-          priority: 'medium',
-          status: 'active',
-          category: 'development'
-        },
-        {
-          fileName: 'work-summary-validation-system.md',
-          path: '/docs/living-docs/work-summary-validation-system.md',
-          description: 'System for validating work summaries with follow-up tasks and quality assurance.',
-          updateFrequency: 'daily',
-          lastUpdated: '2025-06-11T08:00:00Z',
-          priority: 'high',
-          status: 'active',
-          category: 'development'
-        },
-        {
-          fileName: 'worktree-assignment-system.md',
-          path: '/docs/living-docs/worktree-assignment-system.md',
-          description: 'System for managing worktree assignments and tracking work across multiple branches.',
-          updateFrequency: 'daily',
-          lastUpdated: '2025-06-09T08:00:00Z',
-          priority: 'high',
-          status: 'active',
-          category: 'development'
-        }
-      ];
-      
-      setDocuments(livingDocs);
-=======
       // Fetch documents from the database
       const { data, error: dbError } = await supabase
         .from('doc_living_docs_metadata')
@@ -510,7 +92,8 @@
         
         return a.fileName.localeCompare(b.fileName);
       });
->>>>>>> ffddf718
+      
+      setDocuments(sortedDocs);
       
     } catch (err) {
       console.error('Error loading documents:', err);
@@ -609,29 +192,25 @@
 
   // Get unique categories
   const categories = Array.from(new Set(documents.map(doc => doc.category))).sort();
-  const priorities = ['high', 'medium', 'low'];
+  const priorities = ['critical', 'high', 'medium', 'low'];
   const statuses = ['active', 'draft', 'archived'];
 
-<<<<<<< HEAD
-  // Filter documents by category, priority, status, and search
-  const filteredDocuments = documents.filter(doc => {
-    const matchesCategory = !selectedCategory || doc.category === selectedCategory;
-    const matchesPriority = !selectedPriority || doc.priority === selectedPriority;
-    const matchesStatus = !selectedStatus || doc.status === selectedStatus;
-    const matchesSearch = !searchQuery || 
-      doc.fileName.toLowerCase().includes(searchQuery.toLowerCase()) ||
-      doc.description.toLowerCase().includes(searchQuery.toLowerCase()) ||
-      doc.category.toLowerCase().includes(searchQuery.toLowerCase());
-    
-    return matchesCategory && matchesPriority && matchesStatus && matchesSearch;
-  });
-=======
   // Apply filters
   let filteredDocuments = documents;
 
   // Category filter
   if (selectedCategory) {
     filteredDocuments = filteredDocuments.filter(doc => doc.category === selectedCategory);
+  }
+
+  // Priority filter
+  if (selectedPriority) {
+    filteredDocuments = filteredDocuments.filter(doc => doc.priority === selectedPriority);
+  }
+
+  // Status filter
+  if (selectedStatus) {
+    filteredDocuments = filteredDocuments.filter(doc => doc.status === selectedStatus);
   }
 
   // Search filter
@@ -662,7 +241,6 @@
       break;
     // 'all' shows everything (default)
   }
->>>>>>> ffddf718
 
   // Check if document needs update
   const needsUpdate = (doc: LivingDocument): boolean => {
@@ -732,6 +310,7 @@
   // Get badge colors based on priority
   const getPriorityBadgeColor = (priority: string): string => {
     const colors: Record<string, string> = {
+      'critical': 'bg-red-200 text-red-900',
       'high': 'bg-red-100 text-red-800',
       'medium': 'bg-yellow-100 text-yellow-800',
       'low': 'bg-green-100 text-green-800'
@@ -752,6 +331,8 @@
   // Get priority icon
   const getPriorityIcon = (priority: string) => {
     switch (priority) {
+      case 'critical':
+        return '🚨';
       case 'high':
         return '🔥';
       case 'medium':
@@ -760,21 +341,6 @@
         return '🔵';
       default:
         return '⚪';
-    }
-  };
-
-  // Remove applied filters
-  const removeFilter = (type: 'category' | 'priority' | 'status') => {
-    switch (type) {
-      case 'category':
-        setSelectedCategory(null);
-        break;
-      case 'priority':
-        setSelectedPriority(null);
-        break;
-      case 'status':
-        setSelectedStatus(null);
-        break;
     }
   };
 
@@ -826,44 +392,16 @@
             <div className="relative">
               <input
                 type="text"
-<<<<<<< HEAD
+                placeholder="Search documents..."
                 value={searchQuery}
                 onChange={(e) => setSearchQuery(e.target.value)}
-                placeholder="Search documents..."
-                className="w-full px-4 py-2 pl-10 pr-4 border border-gray-300 rounded-lg focus:outline-none focus:ring-2 focus:ring-blue-500"
+                className="w-full px-4 py-2 pl-10 border border-gray-300 rounded-lg focus:outline-none focus:ring-2 focus:ring-blue-500"
               />
               <Search className="absolute left-3 top-1/2 transform -translate-y-1/2 w-5 h-5 text-gray-400" />
             </div>
           </div>
 
-          {/* Filter Pills */}
-          <div className="mb-4 space-y-2">
-            {/* Category Pills */}
-            <div className="flex flex-wrap gap-2">
-              <span className="text-sm text-gray-600 font-medium mr-2">Category:</span>
-              <button
-                onClick={() => setSelectedCategory(null)}
-                className={`px-3 py-1 rounded-full text-xs font-medium transition-colors ${
-                  !selectedCategory
-                    ? 'bg-gray-800 text-white'
-                    : 'bg-gray-100 text-gray-700 hover:bg-gray-200'
-                }`}
-              >
-                All
-              </button>
-=======
-                placeholder="Search documents..."
-                value={searchQuery}
-                onChange={(e) => setSearchQuery(e.target.value)}
-                className="w-full px-4 py-2 pl-10 border border-gray-300 rounded-md focus:outline-none focus:ring-2 focus:ring-blue-500"
-              />
-              <svg className="absolute left-3 top-2.5 w-5 h-5 text-gray-400" fill="none" stroke="currentColor" viewBox="0 0 24 24">
-                <path strokeLinecap="round" strokeLinejoin="round" strokeWidth={2} d="M21 21l-6-6m2-5a7 7 0 11-14 0 7 7 0 0114 0z" />
-              </svg>
-            </div>
-          </div>
-
-          {/* Filter Pills and Actions - All on one line */}
+          {/* Filter Pills and Actions */}
           <div className="mb-4 flex items-center gap-2 flex-wrap">
             {/* Filter Pills */}
             <div className="flex gap-2">
@@ -919,140 +457,38 @@
               className="px-3 py-1 text-sm border border-gray-300 rounded-md focus:outline-none focus:ring-2 focus:ring-blue-500"
             >
               <option value="">All Categories</option>
->>>>>>> ffddf718
               {categories.map(cat => (
-                <button
-                  key={cat}
-                  onClick={() => setSelectedCategory(cat)}
-                  className={`px-3 py-1 rounded-full text-xs font-medium transition-colors ${
-                    selectedCategory === cat
-                      ? 'bg-blue-600 text-white'
-                      : 'bg-gray-100 text-gray-700 hover:bg-gray-200'
-                  }`}
-                >
+                <option key={cat} value={cat}>
                   {cat}
-                </button>
+                </option>
               ))}
-<<<<<<< HEAD
-            </div>
-
-            {/* Priority Pills */}
-            <div className="flex flex-wrap gap-2">
-              <span className="text-sm text-gray-600 font-medium mr-2">Priority:</span>
-              <button
-                onClick={() => setSelectedPriority(null)}
-                className={`px-3 py-1 rounded-full text-xs font-medium transition-colors ${
-                  !selectedPriority
-                    ? 'bg-gray-800 text-white'
-                    : 'bg-gray-100 text-gray-700 hover:bg-gray-200'
-                }`}
-              >
-                All
-              </button>
+            </select>
+
+            {/* Priority and Status Dropdowns */}
+            <select
+              value={selectedPriority || ''}
+              onChange={(e) => setSelectedPriority(e.target.value || null)}
+              className="px-3 py-1 text-sm border border-gray-300 rounded-md focus:outline-none focus:ring-2 focus:ring-blue-500"
+            >
+              <option value="">All Priorities</option>
               {priorities.map(priority => (
-                <button
-                  key={priority}
-                  onClick={() => setSelectedPriority(priority)}
-                  className={`px-3 py-1 rounded-full text-xs font-medium transition-colors flex items-center gap-1 ${
-                    selectedPriority === priority
-                      ? 'bg-purple-600 text-white'
-                      : 'bg-gray-100 text-gray-700 hover:bg-gray-200'
-                  }`}
-                >
-                  {getPriorityIcon(priority)} {priority}
-                </button>
+                <option key={priority} value={priority}>
+                  {priority}
+                </option>
               ))}
-            </div>
-
-            {/* Status Pills */}
-            <div className="flex flex-wrap gap-2">
-              <span className="text-sm text-gray-600 font-medium mr-2">Status:</span>
-              <button
-                onClick={() => setSelectedStatus(null)}
-                className={`px-3 py-1 rounded-full text-xs font-medium transition-colors ${
-                  !selectedStatus
-                    ? 'bg-gray-800 text-white'
-                    : 'bg-gray-100 text-gray-700 hover:bg-gray-200'
-                }`}
-              >
-                All
-              </button>
+            </select>
+
+            <select
+              value={selectedStatus || ''}
+              onChange={(e) => setSelectedStatus(e.target.value || null)}
+              className="px-3 py-1 text-sm border border-gray-300 rounded-md focus:outline-none focus:ring-2 focus:ring-blue-500"
+            >
+              <option value="">All Statuses</option>
               {statuses.map(status => (
-                <button
-                  key={status}
-                  onClick={() => setSelectedStatus(status)}
-                  className={`px-3 py-1 rounded-full text-xs font-medium transition-colors ${
-                    selectedStatus === status
-                      ? 'bg-green-600 text-white'
-                      : 'bg-gray-100 text-gray-700 hover:bg-gray-200'
-                  }`}
-                >
+                <option key={status} value={status}>
                   {status}
-                </button>
+                </option>
               ))}
-            </div>
-
-            {/* Active Filters */}
-            {(selectedCategory || selectedPriority || selectedStatus) && (
-              <div className="flex flex-wrap gap-2 pt-2">
-                <span className="text-sm text-gray-600">Active filters:</span>
-                {selectedCategory && (
-                  <button
-                    onClick={() => removeFilter('category')}
-                    className="px-3 py-1 bg-blue-100 text-blue-800 rounded-full text-xs font-medium flex items-center gap-1 hover:bg-blue-200"
-                  >
-                    {selectedCategory}
-                    <span className="text-blue-600">×</span>
-                  </button>
-                )}
-                {selectedPriority && (
-                  <button
-                    onClick={() => removeFilter('priority')}
-                    className="px-3 py-1 bg-purple-100 text-purple-800 rounded-full text-xs font-medium flex items-center gap-1 hover:bg-purple-200"
-                  >
-                    {selectedPriority}
-                    <span className="text-purple-600">×</span>
-                  </button>
-                )}
-                {selectedStatus && (
-                  <button
-                    onClick={() => removeFilter('status')}
-                    className="px-3 py-1 bg-green-100 text-green-800 rounded-full text-xs font-medium flex items-center gap-1 hover:bg-green-200"
-                  >
-                    {selectedStatus}
-                    <span className="text-green-600">×</span>
-                  </button>
-                )}
-              </div>
-            )}
-          </div>
-
-          {/* Actions */}
-          <div className="mb-4 flex justify-between items-center">
-            <div className="text-sm text-gray-600">
-              Showing {filteredDocuments.length} of {documents.length} documents
-            </div>
-            
-            <button
-              onClick={generatePriorityDashboard}
-              disabled={generatingDashboard}
-              className="px-4 py-2 bg-purple-600 text-white rounded-md hover:bg-purple-700 focus:outline-none focus:ring-2 focus:ring-purple-500 disabled:opacity-50 disabled:cursor-not-allowed flex items-center gap-2"
-            >
-              {generatingDashboard ? (
-                <>
-                  <div className="animate-spin rounded-full h-4 w-4 border-b-2 border-white"></div>
-                  Generating...
-                </>
-              ) : (
-                <>
-                  <svg className="w-4 h-4" fill="none" stroke="currentColor" viewBox="0 0 24 24">
-                    <path strokeLinecap="round" strokeLinejoin="round" strokeWidth={2} d="M9 19v-6a2 2 0 00-2-2H5a2 2 0 00-2 2v6a2 2 0 002 2h2a2 2 0 002-2zm0 0V9a2 2 0 012-2h2a2 2 0 012 2v10m-6 0a2 2 0 002 2h2a2 2 0 002-2m0 0V5a2 2 0 012-2h2a2 2 0 012 2v14a2 2 0 01-2 2h-2a2 2 0 01-2-2z" />
-                  </svg>
-                  Priority Dashboard
-                </>
-              )}
-            </button>
-=======
             </select>
 
             {/* Action Buttons */}
@@ -1097,11 +533,10 @@
                 )}
               </button>
             </div>
->>>>>>> ffddf718
           </div>
 
           {/* Results Count */}
-          {(searchQuery || activeFilter !== 'all' || selectedCategory) && (
+          {(searchQuery || activeFilter !== 'all' || selectedCategory || selectedPriority || selectedStatus) && (
             <div className="mb-4 text-sm text-gray-600">
               Showing {filteredDocuments.length} of {documents.length} documents
               {searchQuery && ` matching "${searchQuery}"`}
