--- conflicted
+++ resolved
@@ -338,16 +338,11 @@
           `cd "${decodedPath}" && git log --format="%B" -1 ${hash}`
         );
         
-<<<<<<< HEAD
         const [subject, authorName, authorEmail, relativeTime, date] = commitInfo.trim().split('|');
         
         // Extract task ID from full commit message if present
+        // Look for "Task: #task-id" pattern (the # is part of the format)
         const taskIdMatch = fullMessage.match(/Task:\s*#([a-f0-9-]+)/i);
-=======
-        // Extract task ID from commit message if present
-        // Look for "Task: #task-id" pattern (the # is part of the format)
-        const taskIdMatch = subject.match(/Task:\s*#([a-f0-9-]+)/i);
->>>>>>> c0fdcc39
         const taskId = taskIdMatch ? taskIdMatch[1] : null;
         
         return {
