#!/usr/bin/env ts-node

import { SupabaseClientService } from '../../../packages/shared/services/supabase-client';
import * as fs from 'fs';
import * as path from 'path';

interface PipelineInfo {
  name: string;
  description: string;
  path: string;
}

interface CommandInfo {
  pipeline: string;
  command: string;
  description: string;
  file_path: string;
}

// Define all pipelines in the CLI system
const pipelines: PipelineInfo[] = [
  { name: 'ai', description: 'AI and Claude service commands', path: 'ai' },
  { name: 'all_pipelines', description: 'Cross-pipeline utilities and management', path: 'all_pipelines' },
  { name: 'analysis', description: 'Script and code analysis commands', path: 'analysis' },
  { name: 'auth', description: 'Authentication and user management', path: 'auth' },
  { name: 'classify', description: 'Document classification commands', path: 'classify' },
  { name: 'database', description: 'Database management and migrations', path: 'database' },
  { name: 'dev_tasks', description: 'Development task tracking', path: 'dev_tasks' },
  { name: 'document', description: 'Document processing and management', path: 'document' },
  { name: 'document_types', description: 'Document type management', path: 'document_types' },
  { name: 'drive_filter', description: 'Google Drive filter profiles', path: 'drive_filter' },
  { name: 'experts', description: 'Expert profile management', path: 'experts' },
  { name: 'gmail', description: 'Gmail email synchronization and processing', path: 'gmail' },
  { name: 'google_sync', description: 'Google Drive synchronization', path: 'google_sync' },
  { name: 'media-processing', description: 'Media file processing and transcription', path: 'media-processing' },
  { name: 'mime_types', description: 'MIME type configuration', path: 'mime_types' },
  { name: 'monitoring', description: 'System monitoring and health checks', path: 'monitoring' },
  { name: 'presentations', description: 'Presentation management and processing', path: 'presentations' },
  { name: 'prompt_service', description: 'AI prompt management', path: 'prompt_service' },
  { name: 'proxy', description: 'Proxy server management and monitoring', path: 'proxy' },
  { name: 'refactor_tracking', description: 'Code refactoring tracking', path: 'refactor_tracking' },
  { name: 'scripts', description: 'Script registry and management', path: 'scripts' },
<<<<<<< HEAD
=======
  { name: 'servers', description: 'Server management with dynamic port allocation', path: 'servers' },
>>>>>>> 2b784c58
  { name: 'testing', description: 'Testing framework for shared services', path: 'testing' },
  { name: 'tracking', description: 'Command usage tracking', path: 'tracking' },
  { name: 'utilities', description: 'SQLite imports and utility functions', path: 'utilities' },
  { name: 'work_summaries', description: 'AI work summary management', path: 'work_summaries' }
];

async function scanPipelineCommands(pipelineInfo: PipelineInfo): Promise<CommandInfo[]> {
  const commands: CommandInfo[] = [];
  const pipelinePath = path.join(__dirname, '..', pipelineInfo.path);
  
  // Look for the CLI shell script to extract commands
  const cliScriptPath = path.join(pipelinePath, `${pipelineInfo.name.replace('_', '-')}-cli.sh`);
  
  if (fs.existsSync(cliScriptPath)) {
    const content = fs.readFileSync(cliScriptPath, 'utf-8');
    
    // Extract commands from case statements
    const caseMatches = content.matchAll(/^\s*"?([a-z-]+)"?\)\s*$/gm);
    for (const match of caseMatches) {
      const command = match[1];
      if (command && !command.includes('help') && command !== '*') {
        // Try to find description from help text
        const helpPattern = new RegExp(`${command}[^\\n]*\\n[^\\n]*#\\s*(.+)`, 'i');
        const helpMatch = content.match(helpPattern);
        const description = helpMatch ? helpMatch[1].trim() : `${command} command`;
        
        commands.push({
          pipeline: pipelineInfo.name,
          command: command,
          description: description,
          file_path: `scripts/cli-pipeline/${pipelineInfo.path}/${command}.ts`
        });
      }
    }
  }
  
  // Also scan commands directory if it exists
  const commandsDir = path.join(pipelinePath, 'commands');
  if (fs.existsSync(commandsDir)) {
    const files = fs.readdirSync(commandsDir);
    for (const file of files) {
      if (file.endsWith('.ts') && !file.includes('.test.')) {
        const command = file.replace('.ts', '');
        // Check if we already have this command
        if (!commands.find(c => c.command === command)) {
          commands.push({
            pipeline: pipelineInfo.name,
            command: command,
            description: `${command.replace(/-/g, ' ')} command`,
            file_path: `scripts/cli-pipeline/${pipelineInfo.path}/commands/${file}`
          });
        }
      }
    }
  }
  
  return commands;
}

async function populateRegistry() {
  const supabase = SupabaseClientService.getInstance().getClient();
  
  console.log('Populating command registry...\n');
  
  // First, ensure all pipelines are in command_pipelines table
  console.log('Updating command_pipelines table...');
  for (const pipeline of pipelines) {
    const { error } = await supabase
      .from('command_pipelines')
      .upsert({
        name: pipeline.name,
        display_name: pipeline.name.replace(/-/g, ' ').replace(/_/g, ' '),
        description: pipeline.description,
        script_path: `scripts/cli-pipeline/${pipeline.path}/${pipeline.name.replace('_', '-')}-cli.sh`,
        status: 'active'
      }, {
        onConflict: 'name'
      });
      
    if (error) {
      console.error(`Error upserting pipeline ${pipeline.name}:`, error);
    } else {
      console.log(`✓ ${pipeline.name}`);
    }
  }
  
  console.log('\nScanning for commands...');
  
  // Scan each pipeline for commands
  let totalCommands = 0;
  for (const pipeline of pipelines) {
    const commands = await scanPipelineCommands(pipeline);
    
    if (commands.length > 0) {
      console.log(`\n${pipeline.name}: ${commands.length} commands found`);
      
      // Insert commands into registry
      for (const cmd of commands) {
        // First get the pipeline_id
        const { data: pipelineData } = await supabase
          .from('command_pipelines')
          .select('id')
          .eq('name', cmd.pipeline)
          .single();
          
        if (pipelineData) {
          const { error } = await supabase
            .from('command_definitions')
            .upsert({
              pipeline_id: pipelineData.id,
              command_name: cmd.command,
              description: cmd.description,
              usage_pattern: `${cmd.command} [options]`,
              example_usage: `./${cmd.pipeline.replace('_', '-')}-cli.sh ${cmd.command}`,
              requires_auth: true,
              requires_google_api: cmd.pipeline === 'google_sync',
              is_dangerous: ['delete', 'purge', 'clean', 'reset'].some(word => cmd.command.includes(word)),
              display_order: 0
            }, {
              onConflict: 'pipeline_id,command_name'
            });
            
          if (error) {
            console.error(`  ✗ ${cmd.command}: ${error.message}`);
          } else {
            console.log(`  ✓ ${cmd.command}`);
            totalCommands++;
          }
        }
      }
    }
  }
  
  console.log(`\nTotal commands registered: ${totalCommands}`);
  
  // Show summary
  const { data: pipelineStats } = await supabase
    .from('command_pipelines')
    .select(`
      name,
      command_definitions (
        command_name
      )
    `)
    .order('name');
    
  console.log('\nCommand count by pipeline:');
  pipelineStats?.forEach((pipeline: any) => {
    const commandCount = pipeline.command_definitions?.length || 0;
    if (commandCount > 0) {
      console.log(`  ${pipeline.name}: ${commandCount}`);
    }
  });
}

// Run the population script
populateRegistry().catch(console.error);<|MERGE_RESOLUTION|>--- conflicted
+++ resolved
@@ -40,10 +40,7 @@
   { name: 'proxy', description: 'Proxy server management and monitoring', path: 'proxy' },
   { name: 'refactor_tracking', description: 'Code refactoring tracking', path: 'refactor_tracking' },
   { name: 'scripts', description: 'Script registry and management', path: 'scripts' },
-<<<<<<< HEAD
-=======
   { name: 'servers', description: 'Server management with dynamic port allocation', path: 'servers' },
->>>>>>> 2b784c58
   { name: 'testing', description: 'Testing framework for shared services', path: 'testing' },
   { name: 'tracking', description: 'Command usage tracking', path: 'tracking' },
   { name: 'utilities', description: 'SQLite imports and utility functions', path: 'utilities' },
