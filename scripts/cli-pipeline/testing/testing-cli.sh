--- conflicted
+++ resolved
@@ -1,122 +1,34 @@
-#!/bin/bash
+#!/usr/bin/env bash
 
 # Testing CLI Pipeline
-<<<<<<< HEAD
-# Orchestrates shared services testing with registry-driven intelligence
-=======
 # Comprehensive testing for CLI pipelines
 
 SCRIPT_DIR=$(dirname "$(readlink -f "$0")")
 PROJECT_ROOT="$(cd "$SCRIPT_DIR/../../.." && pwd)"
->>>>>>> 2b784c58
 
-# Get the directory where this script is located
-SCRIPT_DIR="$(cd "$(dirname "${BASH_SOURCE[0]}")" && pwd)"
-PIPELINE_NAME="testing"
+# Setup environment
+cd "$PROJECT_ROOT" || exit 1
+source "$PROJECT_ROOT/.env.development" 2>/dev/null || true
 
-# Source common functions if they exist
-if [ -f "$SCRIPT_DIR/../core/load-env.sh" ]; then
-    source "$SCRIPT_DIR/../core/load-env.sh"
-fi
-
-# Command tracking function
+# Function to track commands
 track_command() {
-    local command="$1"
-    local description="$2"
-    local pipeline="$PIPELINE_NAME"
-    
-    # Basic tracking - log the command execution
-    echo "$(date): $pipeline/$command - $description" >> "$SCRIPT_DIR/../../../logs/command-tracking.log" 2>/dev/null || true
+  local pipeline_name="testing"
+  local command_name="$1"
+  shift
+  local full_command="$@"
+  
+  local TRACKER_TS="$PROJECT_ROOT/packages/shared/services/tracking-service/shell-command-tracker.ts"
+  if [ -f "$TRACKER_TS" ]; then
+    echo "🔍 Tracking command: $command_name"
+    npx ts-node --project "$PROJECT_ROOT/tsconfig.node.json" "$TRACKER_TS" "$pipeline_name" "$command_name" "$full_command"
+  else
+    echo "ℹ️ Tracking not available. Running command directly."
+    eval "$full_command"
+  fi
 }
 
-# Help function
+# Help message
 show_help() {
-<<<<<<< HEAD
-    echo "Testing CLI Pipeline - Phase 1 & 2 Implementation"
-    echo ""
-    echo "PHASE 1 COMMANDS:"
-    echo "  setup-infrastructure    Set up testing database tables and views"
-    echo "  test-critical           Test the 5 critical services (unit tests only)"
-    echo "  health-report           Get health report for all services"
-    echo "  validate-service <name> Test a specific service"
-    echo ""
-    echo "PHASE 2 COMMANDS (Coming Soon):"
-    echo "  test-all                Test all 37 active services"
-    echo "  test-integration        Run integration tests"
-    echo "  run-suite [priority]    Run full test suite (critical/important/standard)"
-    echo ""
-    echo "UTILITY COMMANDS:"
-    echo "  health-check            Check testing pipeline health"
-    echo "  --help                  Show this help message"
-    echo ""
-    echo "EXAMPLES:"
-    echo "  $0 setup-infrastructure"
-    echo "  $0 test-critical"
-    echo "  $0 validate-service SupabaseClientService"
-    echo "  $0 health-report"
-}
-
-# Main command processing
-case "${1:-}" in
-    "setup-infrastructure")
-        track_command "setup-infrastructure" "Setting up testing database infrastructure"
-        echo "🚀 Setting up testing infrastructure..."
-        cd "$SCRIPT_DIR" && ts-node setup-infrastructure.ts
-        ;;
-    
-    "test-critical")
-        track_command "test-critical" "Testing 5 critical services with unit tests"
-        echo "🧪 Testing critical services..."
-        cd "$SCRIPT_DIR" && ts-node test-critical-services.ts
-        ;;
-    
-    "validate-service")
-        if [ -z "$2" ]; then
-            echo "❌ Error: Service name required"
-            echo "Usage: $0 validate-service <service-name>"
-            exit 1
-        fi
-        track_command "validate-service" "Testing specific service: $2"
-        echo "🔍 Testing service: $2"
-        cd "$SCRIPT_DIR" && ts-node validate-single-service.ts "$2"
-        ;;
-    
-    "health-report")
-        track_command "health-report" "Generating service health report"
-        echo "📊 Generating health report..."
-        cd "$SCRIPT_DIR" && ts-node generate-health-report.ts
-        ;;
-    
-    "test-all")
-        track_command "test-all" "Testing all 37 active services (Phase 2)"
-        echo "🧪 Testing all services (Phase 2)..."
-        cd "$SCRIPT_DIR" && ts-node test-all-services.ts
-        ;;
-    
-    "run-suite")
-        priority="${2:-all}"
-        track_command "run-suite" "Running test suite with priority: $priority"
-        echo "🏃 Running test suite (priority: $priority)..."
-        cd "$SCRIPT_DIR" && ts-node run-test-suite.ts "$priority"
-        ;;
-    
-    "health-check")
-        track_command "health-check" "Checking testing pipeline health"
-        echo "🏥 Testing pipeline health check..."
-        cd "$SCRIPT_DIR" && ts-node health-check.ts
-        ;;
-    
-    "--help"|"help"|"")
-        show_help
-        ;;
-    
-    *)
-        echo "❌ Unknown command: $1"
-        echo ""
-        show_help
-        exit 1
-        ;;
-=======
   echo "Testing CLI Pipeline"
   echo "==================="
   echo ""
@@ -203,5 +115,4 @@
     show_help
     exit 1
     ;;
->>>>>>> 2b784c58
 esac