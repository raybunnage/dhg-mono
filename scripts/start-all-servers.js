--- conflicted
+++ resolved
@@ -5,15 +5,6 @@
 const fs = require('fs');
 const net = require('net');
 
-// Validate environment before starting servers
-try {
-  const { validateServerEnvironment } = require('./cli-pipeline/servers/helpers/validate-environment.js');
-  validateServerEnvironment();
-} catch (error) {
-  console.error('❌ Environment validation failed:', error.message);
-  process.exit(1);
-}
-
 // Server configuration with dedicated ports
 const SERVERS = [
   {
@@ -40,34 +31,6 @@
     cwd: process.cwd(),
     description: 'Document archiving and retrieval'
   },
-<<<<<<< HEAD
-  {
-    name: 'File Browser Server',
-    port: 3004,
-    command: 'node',
-    args: ['html/server.js'],
-    cwd: process.cwd(),
-    env: { FILE_BROWSER_PORT: '3004' },
-    description: 'File browser API'
-  },
-  {
-    name: 'Git Server (dhg-admin-code)',
-    port: 3005,
-    command: 'node',
-    args: ['git-server.cjs'],
-    cwd: path.join(process.cwd(), 'apps/dhg-admin-code'),
-    description: 'Git worktree management'
-  },
-  {
-    name: 'Web Audio Server (dhg-audio)',
-    port: 3006,
-    command: 'node',
-    args: ['server.js'],
-    cwd: path.join(process.cwd(), 'apps/dhg-audio'),
-    env: { PORT: '3006' },
-    description: 'Web Google Drive audio API (works anywhere)'
-  },
-=======
   // MIGRATED TO NEW PROXY INFRASTRUCTURE:
   // {
   //   name: 'File Browser Server',
@@ -95,35 +58,14 @@
   //   env: { PORT: '3006' },
   //   description: 'Local Google Drive + API audio server with 10-100x performance boost'
   // },
->>>>>>> 3d7ff955
-  {
-    name: 'Local Audio Server (dhg-audio)',
+  {
+    name: 'Experts Markdown Server',
     port: 3007,
     command: 'node',
-    args: ['server-enhanced.js'],
-    cwd: path.join(process.cwd(), 'apps/dhg-audio'),
-    env: { PORT: '3007' },
-    description: 'Local Google Drive audio (10-100x faster when files are synced)'
-  },
-<<<<<<< HEAD
-  {
-    name: 'Living Docs Server',
-    port: 3008,
-    command: 'node',
-    args: ['living-docs-server.cjs'],
-    cwd: path.join(process.cwd(), 'apps/dhg-admin-code'),
-    description: 'Living documentation tracking'
-  },
-  {
-    name: 'Git API Server (dhg-admin-code)',
-    port: 3009,
-    command: 'node',
-    args: ['git-api-server.cjs'],
-    cwd: path.join(process.cwd(), 'apps/dhg-admin-code'),
-    env: { GIT_API_PORT: '3009' },
-    description: 'Git branch management API'
-  },
-=======
+    args: ['md-server.mjs'],
+    cwd: path.join(process.cwd(), 'apps/dhg-improve-experts'),
+    description: 'Markdown server for dhg-improve-experts'
+  },
   // MIGRATED TO NEW PROXY INFRASTRUCTURE:
   // {
   //   name: 'Continuous Docs Server',
@@ -142,7 +84,6 @@
   //   env: { GIT_API_PORT: '3009' },
   //   description: 'Git branch management API'
   // },
->>>>>>> 3d7ff955
   {
     name: 'Worktree Switcher',
     port: 3010,
@@ -160,15 +101,6 @@
     cwd: process.cwd(),
     env: { GIT_HISTORY_PORT: '3011' },
     description: 'Git history analysis and worktree assignment'
-  },
-  {
-    name: 'Test Runner Server',
-    port: 3012,
-    command: 'node',
-    args: ['test-runner-server.cjs'],
-    cwd: path.join(process.cwd(), 'apps/dhg-admin-code'),
-    env: { TEST_RUNNER_PORT: '3012' },
-    description: 'Test execution API for dhg-admin-code'
   }
 ];
 
