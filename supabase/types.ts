--- conflicted
+++ resolved
@@ -1452,8 +1452,6 @@
             referencedRelation: "dev_tasks_with_git_view"
             referencedColumns: ["id"]
           },
-<<<<<<< HEAD
-=======
           {
             foreignKeyName: "fk_follow_up_original_task"
             columns: ["original_task_id"]
@@ -1953,144 +1951,81 @@
           task_id?: string
         }
         Relationships: [
->>>>>>> 3d7ff955
-          {
-            foreignKeyName: "fk_follow_up_original_task"
-            columns: ["original_task_id"]
-            isOneToOne: false
-<<<<<<< HEAD
+          {
+            foreignKeyName: "dev_task_elements_task_id_fkey"
+            columns: ["task_id"]
+            isOneToOne: false
+            referencedRelation: "dev_tasks"
+            referencedColumns: ["id"]
+          },
+          {
+            foreignKeyName: "dev_task_elements_task_id_fkey"
+            columns: ["task_id"]
+            isOneToOne: false
+            referencedRelation: "dev_tasks_claude_active_view"
+            referencedColumns: ["id"]
+          },
+          {
+            foreignKeyName: "dev_task_elements_task_id_fkey"
+            columns: ["task_id"]
+            isOneToOne: false
+            referencedRelation: "dev_tasks_enhanced_view"
+            referencedColumns: ["id"]
+          },
+          {
+            foreignKeyName: "dev_task_elements_task_id_fkey"
+            columns: ["task_id"]
+            isOneToOne: false
+            referencedRelation: "dev_tasks_with_continuous_docs_view"
+            referencedColumns: ["id"]
+          },
+          {
+            foreignKeyName: "dev_task_elements_task_id_fkey"
+            columns: ["task_id"]
+            isOneToOne: false
+            referencedRelation: "dev_tasks_with_follow_ups_view"
+            referencedColumns: ["id"]
+          },
+          {
+            foreignKeyName: "dev_task_elements_task_id_fkey"
+            columns: ["task_id"]
+            isOneToOne: false
+            referencedRelation: "dev_tasks_with_git_view"
+            referencedColumns: ["id"]
+          },
+          {
+            foreignKeyName: "dev_task_elements_task_id_fkey"
+            columns: ["task_id"]
+            isOneToOne: false
             referencedRelation: "work_summary_tracking_view"
             referencedColumns: ["dev_task_id"]
-=======
-            referencedRelation: "dev_tasks"
-            referencedColumns: ["id"]
->>>>>>> 3d7ff955
-          },
-          {
-            foreignKeyName: "fk_follow_up_original_work_summary"
-            columns: ["original_work_summary_id"]
-            isOneToOne: false
-            referencedRelation: "ai_work_summaries"
-            referencedColumns: ["id"]
-          },
-          {
-            foreignKeyName: "fk_follow_up_original_work_summary"
-            columns: ["original_work_summary_id"]
-            isOneToOne: false
-            referencedRelation: "ai_work_summaries_recent_view"
-            referencedColumns: ["id"]
-          },
-          {
-            foreignKeyName: "fk_follow_up_original_work_summary"
-            columns: ["original_work_summary_id"]
-            isOneToOne: false
-            referencedRelation: "ai_work_summaries_with_follow_ups_view"
-            referencedColumns: ["id"]
-          },
-          {
-            foreignKeyName: "fk_follow_up_original_work_summary"
-            columns: ["original_work_summary_id"]
-            isOneToOne: false
-            referencedRelation: "work_summary_tracking_view"
-            referencedColumns: ["id"]
-          },
-          {
-            foreignKeyName: "fk_follow_up_task"
-            columns: ["follow_up_task_id"]
-            isOneToOne: false
-            referencedRelation: "dev_tasks_claude_active_view"
-            referencedColumns: ["id"]
-          },
-          {
-            foreignKeyName: "fk_follow_up_task"
-            columns: ["follow_up_task_id"]
-            isOneToOne: false
-            referencedRelation: "dev_tasks_claude_active_view"
-            referencedColumns: ["id"]
-          },
-          {
-            foreignKeyName: "fk_follow_up_task"
-            columns: ["follow_up_task_id"]
-            isOneToOne: false
-            referencedRelation: "dev_tasks_enhanced_view"
-            referencedColumns: ["id"]
-          },
-          {
-            foreignKeyName: "fk_follow_up_task"
-            columns: ["follow_up_task_id"]
-            isOneToOne: false
-            referencedRelation: "dev_tasks_with_continuous_docs_view"
-            referencedColumns: ["id"]
-          },
-          {
-            foreignKeyName: "fk_follow_up_task"
-            columns: ["follow_up_task_id"]
-            isOneToOne: false
-            referencedRelation: "dev_tasks_with_follow_ups_view"
-            referencedColumns: ["id"]
-          },
-          {
-            foreignKeyName: "fk_follow_up_task"
-            columns: ["follow_up_task_id"]
-            isOneToOne: false
-            referencedRelation: "dev_tasks_with_follow_ups_view"
-            referencedColumns: ["id"]
-          },
-          {
-            foreignKeyName: "dev_task_elements_task_id_fkey"
-            columns: ["task_id"]
-            isOneToOne: false
-            referencedRelation: "dev_tasks_with_git_view"
-            referencedColumns: ["id"]
-          },
-          {
-<<<<<<< HEAD
-            foreignKeyName: "fk_follow_up_task"
-            columns: ["follow_up_task_id"]
-=======
-            foreignKeyName: "dev_task_elements_task_id_fkey"
-            columns: ["task_id"]
->>>>>>> 3d7ff955
-            isOneToOne: false
-            referencedRelation: "work_summary_tracking_view"
-            referencedColumns: ["dev_task_id"]
           },
         ]
       }
-      dev_merge_checklist: {
-        Row: {
-          check_type: string
-          created_at: string | null
-          executed_at: string | null
-          id: string
-          merge_queue_id: string | null
-          result: Json | null
-          status: string | null
-        }
-        Insert: {
-          check_type: string
-          created_at?: string | null
-          executed_at?: string | null
-          id?: string
-          merge_queue_id?: string | null
-          result?: Json | null
-          status?: string | null
-        }
-        Update: {
-          check_type?: string
-          created_at?: string | null
-          executed_at?: string | null
-          id?: string
-          merge_queue_id?: string | null
-          result?: Json | null
-          status?: string | null
+      dev_task_files: {
+        Row: {
+          action: string | null
+          created_at: string | null
+          file_path: string
+          id: string
+          task_id: string | null
+        }
+        Insert: {
+          action?: string | null
+          created_at?: string | null
+          file_path: string
+          id?: string
+          task_id?: string | null
+        }
+        Update: {
+          action?: string | null
+          created_at?: string | null
+          file_path?: string
+          id?: string
+          task_id?: string | null
         }
         Relationships: [
           {
-<<<<<<< HEAD
-            foreignKeyName: "dev_merge_checklist_merge_queue_id_fkey"
-            columns: ["merge_queue_id"]
-=======
             foreignKeyName: "dev_task_files_task_id_fkey"
             columns: ["task_id"]
             isOneToOne: false
@@ -2114,594 +2049,26 @@
           {
             foreignKeyName: "dev_task_files_task_id_fkey"
             columns: ["task_id"]
->>>>>>> 3d7ff955
-            isOneToOne: false
-            referencedRelation: "dev_merge_queue"
-            referencedColumns: ["id"]
-          },
-        ]
-      }
-      dev_merge_dependencies: {
-        Row: {
-          created_at: string | null
-          dependency_type: string | null
-          depends_on_branch: string
-          id: string
-          merge_queue_id: string | null
-        }
-        Insert: {
-          created_at?: string | null
-          dependency_type?: string | null
-          depends_on_branch: string
-          id?: string
-          merge_queue_id?: string | null
-        }
-        Update: {
-          created_at?: string | null
-          dependency_type?: string | null
-          depends_on_branch?: string
-          id?: string
-          merge_queue_id?: string | null
-        }
-        Relationships: [
-          {
-            foreignKeyName: "dev_merge_dependencies_merge_queue_id_fkey"
-            columns: ["merge_queue_id"]
-            isOneToOne: false
-<<<<<<< HEAD
-            referencedRelation: "dev_merge_queue"
-=======
-            referencedRelation: "dev_tasks_with_follow_ups_view"
+            isOneToOne: false
+            referencedRelation: "dev_tasks_with_continuous_docs_view"
             referencedColumns: ["id"]
           },
           {
             foreignKeyName: "dev_task_files_task_id_fkey"
             columns: ["task_id"]
             isOneToOne: false
-            referencedRelation: "dev_tasks_with_git_view"
->>>>>>> 3d7ff955
+            referencedRelation: "dev_tasks_with_follow_ups_view"
             referencedColumns: ["id"]
           },
           {
             foreignKeyName: "dev_task_files_task_id_fkey"
             columns: ["task_id"]
             isOneToOne: false
-            referencedRelation: "work_summary_tracking_view"
-            referencedColumns: ["dev_task_id"]
-          },
-        ]
-      }
-      dev_merge_queue: {
-        Row: {
-          branch_name: string
-          conflict_details: Json | null
-          conflicts_detected: boolean | null
-          created_at: string | null
-          created_by: string | null
-          id: string
-          last_updated_from_source: string | null
-          merge_commit_sha: string | null
-          merge_completed_at: string | null
-          merge_started_at: string | null
-          merge_status: string | null
-          notes: string | null
-          priority: number | null
-          source_branch: string | null
-          task_ids: string[] | null
-          tests_passed: boolean | null
-          updated_at: string | null
-          worktree_path: string | null
-        }
-        Insert: {
-          branch_name: string
-          conflict_details?: Json | null
-          conflicts_detected?: boolean | null
-          created_at?: string | null
-          created_by?: string | null
-          id?: string
-          last_updated_from_source?: string | null
-          merge_commit_sha?: string | null
-          merge_completed_at?: string | null
-          merge_started_at?: string | null
-          merge_status?: string | null
-          notes?: string | null
-          priority?: number | null
-          source_branch?: string | null
-          task_ids?: string[] | null
-          tests_passed?: boolean | null
-          updated_at?: string | null
-          worktree_path?: string | null
-        }
-        Update: {
-          branch_name?: string
-          conflict_details?: Json | null
-          conflicts_detected?: boolean | null
-          created_at?: string | null
-          created_by?: string | null
-          id?: string
-          last_updated_from_source?: string | null
-          merge_commit_sha?: string | null
-          merge_completed_at?: string | null
-          merge_started_at?: string | null
-          merge_status?: string | null
-          notes?: string | null
-          priority?: number | null
-          source_branch?: string | null
-          task_ids?: string[] | null
-          tests_passed?: boolean | null
-          updated_at?: string | null
-          worktree_path?: string | null
-        }
-        Relationships: []
-      }
-      dev_task_commits: {
-        Row: {
-          commit_hash: string
-          commit_message: string | null
-          created_at: string | null
-          deletions: number | null
-          files_changed: number | null
-          id: string
-          insertions: number | null
-          task_id: string | null
-        }
-        Insert: {
-          commit_hash: string
-          commit_message?: string | null
-          created_at?: string | null
-          deletions?: number | null
-          files_changed?: number | null
-          id?: string
-          insertions?: number | null
-          task_id?: string | null
-        }
-        Update: {
-          commit_hash?: string
-          commit_message?: string | null
-          created_at?: string | null
-          deletions?: number | null
-          files_changed?: number | null
-          id?: string
-          insertions?: number | null
-          task_id?: string | null
-        }
-        Relationships: [
-          {
-            foreignKeyName: "dev_task_commits_task_id_fkey"
-            columns: ["task_id"]
-            isOneToOne: false
-            referencedRelation: "dev_tasks"
-            referencedColumns: ["id"]
-          },
-          {
-            foreignKeyName: "dev_task_commits_task_id_fkey"
-            columns: ["task_id"]
-            isOneToOne: false
-            referencedRelation: "dev_tasks_claude_active_view"
-            referencedColumns: ["id"]
-          },
-          {
-            foreignKeyName: "dev_task_commits_task_id_fkey"
-            columns: ["task_id"]
-            isOneToOne: false
-            referencedRelation: "dev_tasks_enhanced_view"
-            referencedColumns: ["id"]
-          },
-          {
-            foreignKeyName: "dev_task_commits_task_id_fkey"
-            columns: ["task_id"]
-            isOneToOne: false
-            referencedRelation: "dev_tasks_with_continuous_docs_view"
-            referencedColumns: ["id"]
-          },
-          {
-            foreignKeyName: "dev_task_commits_task_id_fkey"
-            columns: ["task_id"]
-            isOneToOne: false
-            referencedRelation: "dev_tasks_with_follow_ups_view"
-<<<<<<< HEAD
-            referencedColumns: ["id"]
-          },
-          {
-            foreignKeyName: "dev_task_commits_task_id_fkey"
-            columns: ["task_id"]
-            isOneToOne: false
             referencedRelation: "dev_tasks_with_git_view"
             referencedColumns: ["id"]
           },
           {
-            foreignKeyName: "dev_task_commits_task_id_fkey"
-=======
-            referencedColumns: ["id"]
-          },
-          {
-            foreignKeyName: "dev_task_lifecycle_stages_task_id_fkey"
-            columns: ["task_id"]
-            isOneToOne: false
-            referencedRelation: "dev_tasks_with_git_view"
-            referencedColumns: ["id"]
-          },
-          {
-            foreignKeyName: "dev_task_lifecycle_stages_task_id_fkey"
->>>>>>> 3d7ff955
-            columns: ["task_id"]
-            isOneToOne: false
-            referencedRelation: "work_summary_tracking_view"
-            referencedColumns: ["dev_task_id"]
-          },
-        ]
-      }
-      dev_task_criteria_inheritance: {
-        Row: {
-          created_at: string | null
-          element_criteria_id: string | null
-          element_gate_id: string | null
-          id: string
-          is_inherited: boolean | null
-          is_modified: boolean | null
-          modifications: Json | null
-          task_id: string
-        }
-        Insert: {
-          created_at?: string | null
-          element_criteria_id?: string | null
-          element_gate_id?: string | null
-          id?: string
-          is_inherited?: boolean | null
-          is_modified?: boolean | null
-          modifications?: Json | null
-          task_id: string
-        }
-        Update: {
-          created_at?: string | null
-          element_criteria_id?: string | null
-          element_gate_id?: string | null
-          id?: string
-          is_inherited?: boolean | null
-          is_modified?: boolean | null
-          modifications?: Json | null
-          task_id?: string
-        }
-        Relationships: [
-          {
-            foreignKeyName: "task_criteria_inheritance_element_criteria_id_fkey"
-            columns: ["element_criteria_id"]
-            isOneToOne: false
-            referencedRelation: "element_success_criteria"
-            referencedColumns: ["id"]
-          },
-          {
-            foreignKeyName: "task_criteria_inheritance_element_gate_id_fkey"
-            columns: ["element_gate_id"]
-            isOneToOne: false
-<<<<<<< HEAD
-            referencedRelation: "element_quality_gates"
-=======
-            referencedRelation: "dev_tasks"
->>>>>>> 3d7ff955
-            referencedColumns: ["id"]
-          },
-          {
-            foreignKeyName: "task_criteria_inheritance_task_id_fkey"
-            columns: ["task_id"]
-            isOneToOne: false
-            referencedRelation: "dev_tasks_claude_active_view"
-            referencedColumns: ["id"]
-          },
-          {
-            foreignKeyName: "task_criteria_inheritance_task_id_fkey"
-            columns: ["task_id"]
-            isOneToOne: false
-            referencedRelation: "dev_tasks_claude_active_view"
-            referencedColumns: ["id"]
-          },
-          {
-            foreignKeyName: "task_criteria_inheritance_task_id_fkey"
-            columns: ["task_id"]
-            isOneToOne: false
-            referencedRelation: "dev_tasks_enhanced_view"
-            referencedColumns: ["id"]
-          },
-          {
-            foreignKeyName: "task_criteria_inheritance_task_id_fkey"
-            columns: ["task_id"]
-            isOneToOne: false
-            referencedRelation: "dev_tasks_with_continuous_docs_view"
-            referencedColumns: ["id"]
-          },
-          {
-            foreignKeyName: "task_criteria_inheritance_task_id_fkey"
-            columns: ["task_id"]
-            isOneToOne: false
-            referencedRelation: "dev_tasks_with_follow_ups_view"
-            referencedColumns: ["id"]
-          },
-          {
-            foreignKeyName: "task_criteria_inheritance_task_id_fkey"
-            columns: ["task_id"]
-            isOneToOne: false
-            referencedRelation: "dev_tasks_with_follow_ups_view"
-            referencedColumns: ["id"]
-          },
-          {
-            foreignKeyName: "dev_task_quality_gates_task_id_fkey"
-            columns: ["task_id"]
-            isOneToOne: false
-            referencedRelation: "dev_tasks_with_git_view"
-            referencedColumns: ["id"]
-          },
-          {
-<<<<<<< HEAD
-            foreignKeyName: "task_criteria_inheritance_task_id_fkey"
-=======
-            foreignKeyName: "dev_task_quality_gates_task_id_fkey"
->>>>>>> 3d7ff955
-            columns: ["task_id"]
-            isOneToOne: false
-            referencedRelation: "work_summary_tracking_view"
-            referencedColumns: ["dev_task_id"]
-          },
-        ]
-      }
-      dev_task_element_links: {
-        Row: {
-          created_at: string | null
-          element_id: string
-          element_type: string
-          id: string
-          task_id: string | null
-        }
-        Insert: {
-          created_at?: string | null
-          element_id: string
-          element_type: string
-          id?: string
-          task_id?: string | null
-        }
-        Update: {
-          created_at?: string | null
-          element_id?: string
-          element_type?: string
-          id?: string
-          task_id?: string | null
-        }
-        Relationships: [
-          {
-            foreignKeyName: "dev_task_element_links_task_id_fkey"
-            columns: ["task_id"]
-            isOneToOne: false
-            referencedRelation: "dev_tasks"
-            referencedColumns: ["id"]
-          },
-          {
-            foreignKeyName: "dev_task_element_links_task_id_fkey"
-            columns: ["task_id"]
-            isOneToOne: false
-            referencedRelation: "dev_tasks_claude_active_view"
-            referencedColumns: ["id"]
-          },
-          {
-            foreignKeyName: "dev_task_element_links_task_id_fkey"
-            columns: ["task_id"]
-            isOneToOne: false
-            referencedRelation: "dev_tasks_enhanced_view"
-            referencedColumns: ["id"]
-          },
-          {
-            foreignKeyName: "dev_task_element_links_task_id_fkey"
-            columns: ["task_id"]
-            isOneToOne: false
-            referencedRelation: "dev_tasks_with_continuous_docs_view"
-            referencedColumns: ["id"]
-          },
-          {
-            foreignKeyName: "dev_task_element_links_task_id_fkey"
-            columns: ["task_id"]
-            isOneToOne: false
-            referencedRelation: "dev_tasks_with_follow_ups_view"
-            referencedColumns: ["id"]
-          },
-          {
-            foreignKeyName: "dev_task_element_links_task_id_fkey"
-            columns: ["task_id"]
-            isOneToOne: false
-            referencedRelation: "dev_tasks_with_follow_ups_view"
-            referencedColumns: ["id"]
-          },
-          {
-            foreignKeyName: "dev_task_success_criteria_task_id_fkey"
-            columns: ["task_id"]
-            isOneToOne: false
-            referencedRelation: "dev_tasks_with_git_view"
-            referencedColumns: ["id"]
-          },
-          {
-<<<<<<< HEAD
-            foreignKeyName: "dev_task_element_links_task_id_fkey"
-=======
-            foreignKeyName: "dev_task_success_criteria_task_id_fkey"
->>>>>>> 3d7ff955
-            columns: ["task_id"]
-            isOneToOne: false
-            referencedRelation: "work_summary_tracking_view"
-            referencedColumns: ["dev_task_id"]
-          },
-        ]
-      }
-      dev_task_elements: {
-        Row: {
-          created_at: string | null
-          element_id: string
-          element_name: string
-          element_type: string
-          id: string
-          task_id: string
-        }
-        Insert: {
-          created_at?: string | null
-          element_id: string
-          element_name: string
-          element_type: string
-          id?: string
-          task_id: string
-        }
-        Update: {
-          created_at?: string | null
-          element_id?: string
-          element_name?: string
-          element_type?: string
-          id?: string
-          task_id?: string
-        }
-        Relationships: [
-          {
-            foreignKeyName: "dev_task_elements_task_id_fkey"
-            columns: ["task_id"]
-            isOneToOne: false
-            referencedRelation: "dev_tasks"
-            referencedColumns: ["id"]
-          },
-          {
-            foreignKeyName: "dev_task_elements_task_id_fkey"
-            columns: ["task_id"]
-            isOneToOne: false
-            referencedRelation: "dev_tasks_claude_active_view"
-            referencedColumns: ["id"]
-          },
-          {
-            foreignKeyName: "dev_task_elements_task_id_fkey"
-            columns: ["task_id"]
-            isOneToOne: false
-            referencedRelation: "dev_tasks_enhanced_view"
-            referencedColumns: ["id"]
-          },
-          {
-            foreignKeyName: "dev_task_elements_task_id_fkey"
-            columns: ["task_id"]
-            isOneToOne: false
-            referencedRelation: "dev_tasks_with_continuous_docs_view"
-            referencedColumns: ["id"]
-          },
-          {
-            foreignKeyName: "dev_task_elements_task_id_fkey"
-            columns: ["task_id"]
-            isOneToOne: false
-            referencedRelation: "dev_tasks_with_follow_ups_view"
-            referencedColumns: ["id"]
-          },
-          {
-            foreignKeyName: "dev_task_elements_task_id_fkey"
-            columns: ["task_id"]
-            isOneToOne: false
-            referencedRelation: "dev_tasks_with_follow_ups_view"
-            referencedColumns: ["id"]
-          },
-          {
-            foreignKeyName: "dev_task_tags_task_id_fkey"
-            columns: ["task_id"]
-            isOneToOne: false
-            referencedRelation: "dev_tasks_with_git_view"
-            referencedColumns: ["id"]
-          },
-          {
-<<<<<<< HEAD
-            foreignKeyName: "dev_task_elements_task_id_fkey"
-=======
-            foreignKeyName: "dev_task_tags_task_id_fkey"
->>>>>>> 3d7ff955
-            columns: ["task_id"]
-            isOneToOne: false
-            referencedRelation: "work_summary_tracking_view"
-            referencedColumns: ["dev_task_id"]
-          },
-        ]
-      }
-      dev_task_files: {
-        Row: {
-          action: string | null
-          created_at: string | null
-          file_path: string
-          id: string
-          task_id: string | null
-        }
-        Insert: {
-          action?: string | null
-          created_at?: string | null
-          file_path: string
-          id?: string
-          task_id?: string | null
-        }
-        Update: {
-          action?: string | null
-          created_at?: string | null
-          file_path?: string
-          id?: string
-          task_id?: string | null
-        }
-        Relationships: [
-          {
             foreignKeyName: "dev_task_files_task_id_fkey"
-            columns: ["task_id"]
-            isOneToOne: false
-            referencedRelation: "dev_tasks"
-            referencedColumns: ["id"]
-          },
-          {
-            foreignKeyName: "dev_task_files_task_id_fkey"
-            columns: ["task_id"]
-            isOneToOne: false
-<<<<<<< HEAD
-            referencedRelation: "dev_tasks_claude_active_view"
-=======
-            referencedRelation: "dev_tasks"
->>>>>>> 3d7ff955
-            referencedColumns: ["id"]
-          },
-          {
-            foreignKeyName: "dev_task_files_task_id_fkey"
-            columns: ["task_id"]
-            isOneToOne: false
-<<<<<<< HEAD
-            referencedRelation: "dev_tasks_enhanced_view"
-=======
-            referencedRelation: "dev_tasks_claude_active_view"
->>>>>>> 3d7ff955
-            referencedColumns: ["id"]
-          },
-          {
-            foreignKeyName: "dev_task_files_task_id_fkey"
-            columns: ["task_id"]
-            isOneToOne: false
-            referencedRelation: "dev_tasks_with_continuous_docs_view"
-            referencedColumns: ["id"]
-          },
-          {
-            foreignKeyName: "dev_task_files_task_id_fkey"
-            columns: ["task_id"]
-            isOneToOne: false
-            referencedRelation: "dev_tasks_with_follow_ups_view"
-            referencedColumns: ["id"]
-          },
-          {
-            foreignKeyName: "dev_task_files_task_id_fkey"
-            columns: ["task_id"]
-            isOneToOne: false
-            referencedRelation: "dev_tasks_with_follow_ups_view"
-            referencedColumns: ["id"]
-          },
-          {
-            foreignKeyName: "dev_task_validations_task_id_fkey"
-            columns: ["task_id"]
-            isOneToOne: false
-            referencedRelation: "dev_tasks_with_git_view"
-            referencedColumns: ["id"]
-          },
-          {
-<<<<<<< HEAD
-            foreignKeyName: "dev_task_files_task_id_fkey"
-=======
-            foreignKeyName: "dev_task_validations_task_id_fkey"
->>>>>>> 3d7ff955
             columns: ["task_id"]
             isOneToOne: false
             referencedRelation: "work_summary_tracking_view"
@@ -2786,22 +2153,11 @@
             foreignKeyName: "dev_task_lifecycle_stages_task_id_fkey"
             columns: ["task_id"]
             isOneToOne: false
-            referencedRelation: "dev_tasks_with_follow_ups_view"
-            referencedColumns: ["id"]
-          },
-          {
-            foreignKeyName: "dev_task_work_sessions_task_id_fkey"
-            columns: ["task_id"]
-            isOneToOne: false
             referencedRelation: "dev_tasks_with_git_view"
             referencedColumns: ["id"]
           },
           {
-<<<<<<< HEAD
             foreignKeyName: "dev_task_lifecycle_stages_task_id_fkey"
-=======
-            foreignKeyName: "dev_task_work_sessions_task_id_fkey"
->>>>>>> 3d7ff955
             columns: ["task_id"]
             isOneToOne: false
             referencedRelation: "work_summary_tracking_view"
@@ -2811,7 +2167,6 @@
       }
       dev_task_quality_gates: {
         Row: {
-<<<<<<< HEAD
           bypass_reason: string | null
           checked_at: string | null
           error_details: string | null
@@ -2843,7 +2198,406 @@
           result_data?: Json | null
           status?: string
           task_id?: string | null
-=======
+        }
+        Relationships: [
+          {
+            foreignKeyName: "dev_task_quality_gates_task_id_fkey"
+            columns: ["task_id"]
+            isOneToOne: false
+            referencedRelation: "dev_tasks"
+            referencedColumns: ["id"]
+          },
+          {
+            foreignKeyName: "dev_task_quality_gates_task_id_fkey"
+            columns: ["task_id"]
+            isOneToOne: false
+            referencedRelation: "dev_tasks_claude_active_view"
+            referencedColumns: ["id"]
+          },
+          {
+            foreignKeyName: "dev_task_quality_gates_task_id_fkey"
+            columns: ["task_id"]
+            isOneToOne: false
+            referencedRelation: "dev_tasks_enhanced_view"
+            referencedColumns: ["id"]
+          },
+          {
+            foreignKeyName: "dev_task_quality_gates_task_id_fkey"
+            columns: ["task_id"]
+            isOneToOne: false
+            referencedRelation: "dev_tasks_with_continuous_docs_view"
+            referencedColumns: ["id"]
+          },
+          {
+            foreignKeyName: "dev_task_quality_gates_task_id_fkey"
+            columns: ["task_id"]
+            isOneToOne: false
+            referencedRelation: "dev_tasks_with_follow_ups_view"
+            referencedColumns: ["id"]
+          },
+          {
+            foreignKeyName: "dev_task_quality_gates_task_id_fkey"
+            columns: ["task_id"]
+            isOneToOne: false
+            referencedRelation: "dev_tasks_with_git_view"
+            referencedColumns: ["id"]
+          },
+          {
+            foreignKeyName: "dev_task_quality_gates_task_id_fkey"
+            columns: ["task_id"]
+            isOneToOne: false
+            referencedRelation: "work_summary_tracking_view"
+            referencedColumns: ["dev_task_id"]
+          },
+        ]
+      }
+      dev_task_success_criteria: {
+        Row: {
+          created_at: string | null
+          criteria_type: string
+          description: string | null
+          id: string
+          is_required: boolean | null
+          priority: string | null
+          success_condition: string | null
+          task_id: string | null
+          title: string
+          updated_at: string | null
+          validation_method: string | null
+          validation_script: string | null
+        }
+        Insert: {
+          created_at?: string | null
+          criteria_type: string
+          description?: string | null
+          id?: string
+          is_required?: boolean | null
+          priority?: string | null
+          success_condition?: string | null
+          task_id?: string | null
+          title: string
+          updated_at?: string | null
+          validation_method?: string | null
+          validation_script?: string | null
+        }
+        Update: {
+          created_at?: string | null
+          criteria_type?: string
+          description?: string | null
+          id?: string
+          is_required?: boolean | null
+          priority?: string | null
+          success_condition?: string | null
+          task_id?: string | null
+          title?: string
+          updated_at?: string | null
+          validation_method?: string | null
+          validation_script?: string | null
+        }
+        Relationships: [
+          {
+            foreignKeyName: "dev_task_success_criteria_task_id_fkey"
+            columns: ["task_id"]
+            isOneToOne: false
+            referencedRelation: "dev_tasks"
+            referencedColumns: ["id"]
+          },
+          {
+            foreignKeyName: "dev_task_success_criteria_task_id_fkey"
+            columns: ["task_id"]
+            isOneToOne: false
+            referencedRelation: "dev_tasks_claude_active_view"
+            referencedColumns: ["id"]
+          },
+          {
+            foreignKeyName: "dev_task_success_criteria_task_id_fkey"
+            columns: ["task_id"]
+            isOneToOne: false
+            referencedRelation: "dev_tasks_enhanced_view"
+            referencedColumns: ["id"]
+          },
+          {
+            foreignKeyName: "dev_task_success_criteria_task_id_fkey"
+            columns: ["task_id"]
+            isOneToOne: false
+            referencedRelation: "dev_tasks_with_continuous_docs_view"
+            referencedColumns: ["id"]
+          },
+          {
+            foreignKeyName: "dev_task_success_criteria_task_id_fkey"
+            columns: ["task_id"]
+            isOneToOne: false
+            referencedRelation: "dev_tasks_with_follow_ups_view"
+            referencedColumns: ["id"]
+          },
+          {
+            foreignKeyName: "dev_task_success_criteria_task_id_fkey"
+            columns: ["task_id"]
+            isOneToOne: false
+            referencedRelation: "dev_tasks_with_git_view"
+            referencedColumns: ["id"]
+          },
+          {
+            foreignKeyName: "dev_task_success_criteria_task_id_fkey"
+            columns: ["task_id"]
+            isOneToOne: false
+            referencedRelation: "work_summary_tracking_view"
+            referencedColumns: ["dev_task_id"]
+          },
+        ]
+      }
+      dev_task_tags: {
+        Row: {
+          created_at: string | null
+          id: string
+          tag: string
+          task_id: string | null
+        }
+        Insert: {
+          created_at?: string | null
+          id?: string
+          tag: string
+          task_id?: string | null
+        }
+        Update: {
+          created_at?: string | null
+          id?: string
+          tag?: string
+          task_id?: string | null
+        }
+        Relationships: [
+          {
+            foreignKeyName: "dev_task_tags_task_id_fkey"
+            columns: ["task_id"]
+            isOneToOne: false
+            referencedRelation: "dev_tasks"
+            referencedColumns: ["id"]
+          },
+          {
+            foreignKeyName: "dev_task_tags_task_id_fkey"
+            columns: ["task_id"]
+            isOneToOne: false
+            referencedRelation: "dev_tasks_claude_active_view"
+            referencedColumns: ["id"]
+          },
+          {
+            foreignKeyName: "dev_task_tags_task_id_fkey"
+            columns: ["task_id"]
+            isOneToOne: false
+            referencedRelation: "dev_tasks_enhanced_view"
+            referencedColumns: ["id"]
+          },
+          {
+            foreignKeyName: "dev_task_tags_task_id_fkey"
+            columns: ["task_id"]
+            isOneToOne: false
+            referencedRelation: "dev_tasks_with_continuous_docs_view"
+            referencedColumns: ["id"]
+          },
+          {
+            foreignKeyName: "dev_task_tags_task_id_fkey"
+            columns: ["task_id"]
+            isOneToOne: false
+            referencedRelation: "dev_tasks_with_follow_ups_view"
+            referencedColumns: ["id"]
+          },
+          {
+            foreignKeyName: "dev_task_tags_task_id_fkey"
+            columns: ["task_id"]
+            isOneToOne: false
+            referencedRelation: "dev_tasks_with_git_view"
+            referencedColumns: ["id"]
+          },
+          {
+            foreignKeyName: "dev_task_tags_task_id_fkey"
+            columns: ["task_id"]
+            isOneToOne: false
+            referencedRelation: "work_summary_tracking_view"
+            referencedColumns: ["dev_task_id"]
+          },
+        ]
+      }
+      dev_task_validations: {
+        Row: {
+          confidence_level: number | null
+          criteria_id: string | null
+          id: string
+          notes: string | null
+          task_id: string | null
+          validated_at: string | null
+          validated_by: string | null
+          validation_evidence: string | null
+          validation_result: string | null
+          validation_status: string
+        }
+        Insert: {
+          confidence_level?: number | null
+          criteria_id?: string | null
+          id?: string
+          notes?: string | null
+          task_id?: string | null
+          validated_at?: string | null
+          validated_by?: string | null
+          validation_evidence?: string | null
+          validation_result?: string | null
+          validation_status: string
+        }
+        Update: {
+          confidence_level?: number | null
+          criteria_id?: string | null
+          id?: string
+          notes?: string | null
+          task_id?: string | null
+          validated_at?: string | null
+          validated_by?: string | null
+          validation_evidence?: string | null
+          validation_result?: string | null
+          validation_status?: string
+        }
+        Relationships: [
+          {
+            foreignKeyName: "dev_task_validations_criteria_id_fkey"
+            columns: ["criteria_id"]
+            isOneToOne: false
+            referencedRelation: "dev_task_success_criteria"
+            referencedColumns: ["id"]
+          },
+          {
+            foreignKeyName: "dev_task_validations_task_id_fkey"
+            columns: ["task_id"]
+            isOneToOne: false
+            referencedRelation: "dev_tasks"
+            referencedColumns: ["id"]
+          },
+          {
+            foreignKeyName: "dev_task_validations_task_id_fkey"
+            columns: ["task_id"]
+            isOneToOne: false
+            referencedRelation: "dev_tasks_claude_active_view"
+            referencedColumns: ["id"]
+          },
+          {
+            foreignKeyName: "dev_task_validations_task_id_fkey"
+            columns: ["task_id"]
+            isOneToOne: false
+            referencedRelation: "dev_tasks_enhanced_view"
+            referencedColumns: ["id"]
+          },
+          {
+            foreignKeyName: "dev_task_validations_task_id_fkey"
+            columns: ["task_id"]
+            isOneToOne: false
+            referencedRelation: "dev_tasks_with_continuous_docs_view"
+            referencedColumns: ["id"]
+          },
+          {
+            foreignKeyName: "dev_task_validations_task_id_fkey"
+            columns: ["task_id"]
+            isOneToOne: false
+            referencedRelation: "dev_tasks_with_follow_ups_view"
+            referencedColumns: ["id"]
+          },
+          {
+            foreignKeyName: "dev_task_validations_task_id_fkey"
+            columns: ["task_id"]
+            isOneToOne: false
+            referencedRelation: "dev_tasks_with_git_view"
+            referencedColumns: ["id"]
+          },
+          {
+            foreignKeyName: "dev_task_validations_task_id_fkey"
+            columns: ["task_id"]
+            isOneToOne: false
+            referencedRelation: "work_summary_tracking_view"
+            referencedColumns: ["dev_task_id"]
+          },
+        ]
+      }
+      dev_task_work_sessions: {
+        Row: {
+          claude_session_id: string | null
+          commands_used: string[] | null
+          ended_at: string | null
+          files_modified: string[] | null
+          id: string
+          started_at: string | null
+          summary: string | null
+          task_id: string | null
+        }
+        Insert: {
+          claude_session_id?: string | null
+          commands_used?: string[] | null
+          ended_at?: string | null
+          files_modified?: string[] | null
+          id?: string
+          started_at?: string | null
+          summary?: string | null
+          task_id?: string | null
+        }
+        Update: {
+          claude_session_id?: string | null
+          commands_used?: string[] | null
+          ended_at?: string | null
+          files_modified?: string[] | null
+          id?: string
+          started_at?: string | null
+          summary?: string | null
+          task_id?: string | null
+        }
+        Relationships: [
+          {
+            foreignKeyName: "dev_task_work_sessions_task_id_fkey"
+            columns: ["task_id"]
+            isOneToOne: false
+            referencedRelation: "dev_tasks"
+            referencedColumns: ["id"]
+          },
+          {
+            foreignKeyName: "dev_task_work_sessions_task_id_fkey"
+            columns: ["task_id"]
+            isOneToOne: false
+            referencedRelation: "dev_tasks_claude_active_view"
+            referencedColumns: ["id"]
+          },
+          {
+            foreignKeyName: "dev_task_work_sessions_task_id_fkey"
+            columns: ["task_id"]
+            isOneToOne: false
+            referencedRelation: "dev_tasks_enhanced_view"
+            referencedColumns: ["id"]
+          },
+          {
+            foreignKeyName: "dev_task_work_sessions_task_id_fkey"
+            columns: ["task_id"]
+            isOneToOne: false
+            referencedRelation: "dev_tasks_with_continuous_docs_view"
+            referencedColumns: ["id"]
+          },
+          {
+            foreignKeyName: "dev_task_work_sessions_task_id_fkey"
+            columns: ["task_id"]
+            isOneToOne: false
+            referencedRelation: "dev_tasks_with_follow_ups_view"
+            referencedColumns: ["id"]
+          },
+          {
+            foreignKeyName: "dev_task_work_sessions_task_id_fkey"
+            columns: ["task_id"]
+            isOneToOne: false
+            referencedRelation: "dev_tasks_with_git_view"
+            referencedColumns: ["id"]
+          },
+          {
+            foreignKeyName: "dev_task_work_sessions_task_id_fkey"
+            columns: ["task_id"]
+            isOneToOne: false
+            referencedRelation: "work_summary_tracking_view"
+            referencedColumns: ["dev_task_id"]
+          },
+        ]
+      }
+      dev_tasks: {
+        Row: {
           app: string | null
           claude_last_activity: string | null
           claude_raw_task: string | null
@@ -3016,674 +2770,6 @@
           worktree?: string | null
           worktree_active?: boolean | null
           worktree_path?: string | null
->>>>>>> 3d7ff955
-        }
-        Relationships: [
-          {
-            foreignKeyName: "dev_task_quality_gates_task_id_fkey"
-            columns: ["task_id"]
-            isOneToOne: false
-            referencedRelation: "dev_tasks"
-            referencedColumns: ["id"]
-          },
-          {
-            foreignKeyName: "dev_task_quality_gates_task_id_fkey"
-            columns: ["task_id"]
-            isOneToOne: false
-            referencedRelation: "dev_tasks_claude_active_view"
-            referencedColumns: ["id"]
-          },
-          {
-            foreignKeyName: "dev_task_quality_gates_task_id_fkey"
-            columns: ["task_id"]
-            isOneToOne: false
-            referencedRelation: "dev_tasks_enhanced_view"
-            referencedColumns: ["id"]
-          },
-          {
-            foreignKeyName: "dev_task_quality_gates_task_id_fkey"
-            columns: ["task_id"]
-            isOneToOne: false
-            referencedRelation: "dev_tasks_with_continuous_docs_view"
-            referencedColumns: ["id"]
-          },
-          {
-            foreignKeyName: "dev_task_quality_gates_task_id_fkey"
-            columns: ["task_id"]
-            isOneToOne: false
-            referencedRelation: "dev_tasks_with_follow_ups_view"
-<<<<<<< HEAD
-            referencedColumns: ["id"]
-          },
-          {
-            foreignKeyName: "dev_task_quality_gates_task_id_fkey"
-            columns: ["task_id"]
-=======
-            referencedColumns: ["id"]
-          },
-          {
-            foreignKeyName: "dev_tasks_parent_task_id_fkey"
-            columns: ["parent_task_id"]
-            isOneToOne: false
-            referencedRelation: "dev_tasks_with_git_view"
-            referencedColumns: ["id"]
-          },
-          {
-            foreignKeyName: "dev_tasks_parent_task_id_fkey"
-            columns: ["parent_task_id"]
-            isOneToOne: false
-            referencedRelation: "work_summary_tracking_view"
-            referencedColumns: ["dev_task_id"]
-          },
-          {
-            foreignKeyName: "dev_tasks_source_doc_id_fkey"
-            columns: ["source_doc_id"]
->>>>>>> 3d7ff955
-            isOneToOne: false
-            referencedRelation: "dev_tasks_with_git_view"
-            referencedColumns: ["id"]
-          },
-          {
-            foreignKeyName: "dev_task_quality_gates_task_id_fkey"
-            columns: ["task_id"]
-            isOneToOne: false
-            referencedRelation: "work_summary_tracking_view"
-            referencedColumns: ["dev_task_id"]
-          },
-        ]
-      }
-      dev_task_success_criteria: {
-        Row: {
-          created_at: string | null
-          criteria_type: string
-          description: string | null
-          id: string
-<<<<<<< HEAD
-          is_required: boolean | null
-=======
-          last_checked: string | null
-          last_updated: string | null
-          metadata: Json | null
-          next_review_date: string
-          owner: string | null
->>>>>>> 3d7ff955
-          priority: string | null
-          success_condition: string | null
-          task_id: string | null
-          title: string
-          updated_at: string | null
-          validation_method: string | null
-          validation_script: string | null
-        }
-        Insert: {
-          created_at?: string | null
-          criteria_type: string
-          description?: string | null
-          id?: string
-<<<<<<< HEAD
-          is_required?: boolean | null
-=======
-          last_checked?: string | null
-          last_updated?: string | null
-          metadata?: Json | null
-          next_review_date: string
-          owner?: string | null
->>>>>>> 3d7ff955
-          priority?: string | null
-          success_condition?: string | null
-          task_id?: string | null
-          title: string
-          updated_at?: string | null
-          validation_method?: string | null
-          validation_script?: string | null
-        }
-        Update: {
-          created_at?: string | null
-          criteria_type?: string
-          description?: string | null
-          id?: string
-<<<<<<< HEAD
-          is_required?: boolean | null
-=======
-          last_checked?: string | null
-          last_updated?: string | null
-          metadata?: Json | null
-          next_review_date?: string
-          owner?: string | null
->>>>>>> 3d7ff955
-          priority?: string | null
-          success_condition?: string | null
-          task_id?: string | null
-          title?: string
-          updated_at?: string | null
-          validation_method?: string | null
-          validation_script?: string | null
-        }
-        Relationships: [
-          {
-            foreignKeyName: "dev_task_success_criteria_task_id_fkey"
-            columns: ["task_id"]
-            isOneToOne: false
-            referencedRelation: "dev_tasks"
-            referencedColumns: ["id"]
-          },
-          {
-            foreignKeyName: "dev_task_success_criteria_task_id_fkey"
-            columns: ["task_id"]
-            isOneToOne: false
-            referencedRelation: "dev_tasks_claude_active_view"
-            referencedColumns: ["id"]
-          },
-          {
-            foreignKeyName: "dev_task_success_criteria_task_id_fkey"
-            columns: ["task_id"]
-            isOneToOne: false
-            referencedRelation: "dev_tasks_enhanced_view"
-            referencedColumns: ["id"]
-          },
-          {
-            foreignKeyName: "dev_task_success_criteria_task_id_fkey"
-            columns: ["task_id"]
-            isOneToOne: false
-            referencedRelation: "dev_tasks_with_continuous_docs_view"
-            referencedColumns: ["id"]
-          },
-          {
-            foreignKeyName: "dev_task_success_criteria_task_id_fkey"
-            columns: ["task_id"]
-            isOneToOne: false
-            referencedRelation: "dev_tasks_with_follow_ups_view"
-            referencedColumns: ["id"]
-          },
-          {
-            foreignKeyName: "dev_task_success_criteria_task_id_fkey"
-            columns: ["task_id"]
-            isOneToOne: false
-            referencedRelation: "dev_tasks_with_git_view"
-            referencedColumns: ["id"]
-          },
-          {
-            foreignKeyName: "dev_task_success_criteria_task_id_fkey"
-            columns: ["task_id"]
-            isOneToOne: false
-            referencedRelation: "work_summary_tracking_view"
-            referencedColumns: ["dev_task_id"]
-          },
-        ]
-      }
-      dev_task_tags: {
-        Row: {
-          created_at: string | null
-          id: string
-          tag: string
-          task_id: string | null
-        }
-        Insert: {
-          created_at?: string | null
-          id?: string
-          tag: string
-          task_id?: string | null
-        }
-        Update: {
-          created_at?: string | null
-          id?: string
-          tag?: string
-          task_id?: string | null
-        }
-        Relationships: [
-          {
-            foreignKeyName: "dev_task_tags_task_id_fkey"
-            columns: ["task_id"]
-            isOneToOne: false
-            referencedRelation: "dev_tasks"
-            referencedColumns: ["id"]
-          },
-          {
-            foreignKeyName: "dev_task_tags_task_id_fkey"
-            columns: ["task_id"]
-            isOneToOne: false
-            referencedRelation: "dev_tasks_claude_active_view"
-            referencedColumns: ["id"]
-          },
-          {
-            foreignKeyName: "dev_task_tags_task_id_fkey"
-            columns: ["task_id"]
-            isOneToOne: false
-            referencedRelation: "dev_tasks_enhanced_view"
-            referencedColumns: ["id"]
-          },
-          {
-            foreignKeyName: "dev_task_tags_task_id_fkey"
-            columns: ["task_id"]
-            isOneToOne: false
-            referencedRelation: "dev_tasks_with_continuous_docs_view"
-            referencedColumns: ["id"]
-          },
-          {
-            foreignKeyName: "dev_task_tags_task_id_fkey"
-            columns: ["task_id"]
-            isOneToOne: false
-            referencedRelation: "dev_tasks_with_follow_ups_view"
-            referencedColumns: ["id"]
-          },
-          {
-            foreignKeyName: "dev_task_tags_task_id_fkey"
-            columns: ["task_id"]
-            isOneToOne: false
-            referencedRelation: "dev_tasks_with_git_view"
-            referencedColumns: ["id"]
-          },
-          {
-            foreignKeyName: "dev_task_tags_task_id_fkey"
-            columns: ["task_id"]
-            isOneToOne: false
-            referencedRelation: "work_summary_tracking_view"
-            referencedColumns: ["dev_task_id"]
-          },
-        ]
-      }
-<<<<<<< HEAD
-      dev_task_validations: {
-=======
-      doc_living_docs_metadata: {
-        Row: {
-          category: string | null
-          created_at: string | null
-          description: string | null
-          file_name: string
-          file_path: string
-          file_size: number | null
-          id: string
-          last_updated: string | null
-          priority: string | null
-          status: string | null
-          update_frequency: string | null
-          updated_at: string | null
-        }
-        Insert: {
-          category?: string | null
-          created_at?: string | null
-          description?: string | null
-          file_name: string
-          file_path: string
-          file_size?: number | null
-          id?: string
-          last_updated?: string | null
-          priority?: string | null
-          status?: string | null
-          update_frequency?: string | null
-          updated_at?: string | null
-        }
-        Update: {
-          category?: string | null
-          created_at?: string | null
-          description?: string | null
-          file_name?: string
-          file_path?: string
-          file_size?: number | null
-          id?: string
-          last_updated?: string | null
-          priority?: string | null
-          status?: string | null
-          update_frequency?: string | null
-          updated_at?: string | null
-        }
-        Relationships: []
-      }
-      doc_monitoring_history: {
->>>>>>> 3d7ff955
-        Row: {
-          confidence_level: number | null
-          criteria_id: string | null
-          id: string
-          notes: string | null
-          task_id: string | null
-          validated_at: string | null
-          validated_by: string | null
-          validation_evidence: string | null
-          validation_result: string | null
-          validation_status: string
-        }
-        Insert: {
-          confidence_level?: number | null
-          criteria_id?: string | null
-          id?: string
-          notes?: string | null
-          task_id?: string | null
-          validated_at?: string | null
-          validated_by?: string | null
-          validation_evidence?: string | null
-          validation_result?: string | null
-          validation_status: string
-        }
-        Update: {
-          confidence_level?: number | null
-          criteria_id?: string | null
-          id?: string
-          notes?: string | null
-          task_id?: string | null
-          validated_at?: string | null
-          validated_by?: string | null
-          validation_evidence?: string | null
-          validation_result?: string | null
-          validation_status?: string
-        }
-        Relationships: [
-          {
-            foreignKeyName: "dev_task_validations_criteria_id_fkey"
-            columns: ["criteria_id"]
-            isOneToOne: false
-            referencedRelation: "dev_task_success_criteria"
-            referencedColumns: ["id"]
-          },
-          {
-            foreignKeyName: "dev_task_validations_task_id_fkey"
-            columns: ["task_id"]
-            isOneToOne: false
-            referencedRelation: "dev_tasks"
-            referencedColumns: ["id"]
-          },
-          {
-            foreignKeyName: "dev_task_validations_task_id_fkey"
-            columns: ["task_id"]
-            isOneToOne: false
-            referencedRelation: "dev_tasks_claude_active_view"
-            referencedColumns: ["id"]
-          },
-          {
-            foreignKeyName: "dev_task_validations_task_id_fkey"
-            columns: ["task_id"]
-            isOneToOne: false
-            referencedRelation: "dev_tasks_enhanced_view"
-            referencedColumns: ["id"]
-          },
-          {
-            foreignKeyName: "dev_task_validations_task_id_fkey"
-            columns: ["task_id"]
-            isOneToOne: false
-            referencedRelation: "dev_tasks_with_continuous_docs_view"
-            referencedColumns: ["id"]
-          },
-          {
-            foreignKeyName: "dev_task_validations_task_id_fkey"
-            columns: ["task_id"]
-            isOneToOne: false
-            referencedRelation: "dev_tasks_with_follow_ups_view"
-            referencedColumns: ["id"]
-          },
-          {
-            foreignKeyName: "dev_task_validations_task_id_fkey"
-            columns: ["task_id"]
-            isOneToOne: false
-            referencedRelation: "dev_tasks_with_git_view"
-            referencedColumns: ["id"]
-          },
-          {
-            foreignKeyName: "dev_task_validations_task_id_fkey"
-            columns: ["task_id"]
-            isOneToOne: false
-            referencedRelation: "work_summary_tracking_view"
-            referencedColumns: ["dev_task_id"]
-          },
-        ]
-      }
-      dev_task_work_sessions: {
-        Row: {
-          claude_session_id: string | null
-          commands_used: string[] | null
-          ended_at: string | null
-          files_modified: string[] | null
-          id: string
-          started_at: string | null
-          summary: string | null
-          task_id: string | null
-        }
-        Insert: {
-          claude_session_id?: string | null
-          commands_used?: string[] | null
-          ended_at?: string | null
-          files_modified?: string[] | null
-          id?: string
-          started_at?: string | null
-          summary?: string | null
-          task_id?: string | null
-        }
-        Update: {
-          claude_session_id?: string | null
-          commands_used?: string[] | null
-          ended_at?: string | null
-          files_modified?: string[] | null
-          id?: string
-          started_at?: string | null
-          summary?: string | null
-          task_id?: string | null
-        }
-        Relationships: [
-          {
-            foreignKeyName: "dev_task_work_sessions_task_id_fkey"
-            columns: ["task_id"]
-            isOneToOne: false
-            referencedRelation: "dev_tasks"
-            referencedColumns: ["id"]
-          },
-          {
-            foreignKeyName: "dev_task_work_sessions_task_id_fkey"
-            columns: ["task_id"]
-            isOneToOne: false
-            referencedRelation: "dev_tasks_claude_active_view"
-            referencedColumns: ["id"]
-          },
-          {
-            foreignKeyName: "dev_task_work_sessions_task_id_fkey"
-            columns: ["task_id"]
-            isOneToOne: false
-            referencedRelation: "dev_tasks_enhanced_view"
-            referencedColumns: ["id"]
-          },
-          {
-            foreignKeyName: "dev_task_work_sessions_task_id_fkey"
-            columns: ["task_id"]
-            isOneToOne: false
-            referencedRelation: "dev_tasks_with_continuous_docs_view"
-            referencedColumns: ["id"]
-          },
-          {
-            foreignKeyName: "dev_task_work_sessions_task_id_fkey"
-            columns: ["task_id"]
-            isOneToOne: false
-            referencedRelation: "dev_tasks_with_follow_ups_view"
-            referencedColumns: ["id"]
-          },
-          {
-            foreignKeyName: "dev_task_work_sessions_task_id_fkey"
-            columns: ["task_id"]
-            isOneToOne: false
-            referencedRelation: "dev_tasks_with_git_view"
-            referencedColumns: ["id"]
-          },
-          {
-            foreignKeyName: "dev_task_work_sessions_task_id_fkey"
-            columns: ["task_id"]
-            isOneToOne: false
-            referencedRelation: "work_summary_tracking_view"
-            referencedColumns: ["dev_task_id"]
-          },
-        ]
-      }
-      dev_tasks: {
-        Row: {
-          app: string | null
-          claude_last_activity: string | null
-          claude_raw_task: string | null
-          claude_recovery_notes: string | null
-          claude_request: string | null
-          claude_response: string | null
-          claude_submission_id: string | null
-          claude_submission_status: string | null
-          claude_submission_timestamp: string | null
-          claude_submission_worktree: string | null
-          completed_at: string | null
-          completion_confidence: number | null
-          created_at: string | null
-          created_by: string | null
-          current_lifecycle_stage: string | null
-          description: string
-          documentation_submission_id: string | null
-          element_target: Json | null
-          git_branch: string | null
-          git_commit_current: string | null
-          git_commit_start: string | null
-          git_commits_count: number | null
-          has_commits: boolean | null
-          id: string
-          is_subtask: boolean | null
-          last_commit_at: string | null
-          last_work_summary_at: string | null
-          parent_task_id: string | null
-          priority: string | null
-          progress_status: string | null
-          quality_gates_status: string | null
-          requires_branch: boolean | null
-          revision_count: number | null
-          risk_assessment: string | null
-          source_doc_id: string | null
-          source_doc_path: string | null
-          source_doc_phase: string | null
-          status: string | null
-          submitted_at: string | null
-          submitted_on_worktree: string | null
-          submitted_to_claude: boolean | null
-          success_criteria_count: number | null
-          success_criteria_defined: boolean | null
-          success_criteria_met: number | null
-          task_type: string | null
-          test_submission_id: string | null
-          testing_notes: string | null
-          title: string
-          updated_at: string | null
-          validation_status: string | null
-          validation_submission_id: string | null
-          work_mode: string | null
-          work_summary_count: number | null
-          worktree: string | null
-          worktree_active: boolean | null
-          worktree_path: string | null
-        }
-        Insert: {
-          app?: string | null
-          claude_last_activity?: string | null
-          claude_raw_task?: string | null
-          claude_recovery_notes?: string | null
-          claude_request?: string | null
-          claude_response?: string | null
-          claude_submission_id?: string | null
-          claude_submission_status?: string | null
-          claude_submission_timestamp?: string | null
-          claude_submission_worktree?: string | null
-          completed_at?: string | null
-          completion_confidence?: number | null
-          created_at?: string | null
-          created_by?: string | null
-          current_lifecycle_stage?: string | null
-          description: string
-          documentation_submission_id?: string | null
-          element_target?: Json | null
-          git_branch?: string | null
-          git_commit_current?: string | null
-          git_commit_start?: string | null
-          git_commits_count?: number | null
-          has_commits?: boolean | null
-          id?: string
-          is_subtask?: boolean | null
-          last_commit_at?: string | null
-          last_work_summary_at?: string | null
-          parent_task_id?: string | null
-          priority?: string | null
-          progress_status?: string | null
-          quality_gates_status?: string | null
-          requires_branch?: boolean | null
-          revision_count?: number | null
-          risk_assessment?: string | null
-          source_doc_id?: string | null
-          source_doc_path?: string | null
-          source_doc_phase?: string | null
-          status?: string | null
-          submitted_at?: string | null
-          submitted_on_worktree?: string | null
-          submitted_to_claude?: boolean | null
-          success_criteria_count?: number | null
-          success_criteria_defined?: boolean | null
-          success_criteria_met?: number | null
-          task_type?: string | null
-          test_submission_id?: string | null
-          testing_notes?: string | null
-          title: string
-          updated_at?: string | null
-          validation_status?: string | null
-          validation_submission_id?: string | null
-          work_mode?: string | null
-          work_summary_count?: number | null
-          worktree?: string | null
-          worktree_active?: boolean | null
-          worktree_path?: string | null
-        }
-        Update: {
-          app?: string | null
-          claude_last_activity?: string | null
-          claude_raw_task?: string | null
-          claude_recovery_notes?: string | null
-          claude_request?: string | null
-          claude_response?: string | null
-          claude_submission_id?: string | null
-          claude_submission_status?: string | null
-          claude_submission_timestamp?: string | null
-          claude_submission_worktree?: string | null
-          completed_at?: string | null
-          completion_confidence?: number | null
-          created_at?: string | null
-          created_by?: string | null
-          current_lifecycle_stage?: string | null
-          description?: string
-          documentation_submission_id?: string | null
-          element_target?: Json | null
-          git_branch?: string | null
-          git_commit_current?: string | null
-          git_commit_start?: string | null
-          git_commits_count?: number | null
-          has_commits?: boolean | null
-          id?: string
-          is_subtask?: boolean | null
-          last_commit_at?: string | null
-          last_work_summary_at?: string | null
-          parent_task_id?: string | null
-          priority?: string | null
-          progress_status?: string | null
-          quality_gates_status?: string | null
-          requires_branch?: boolean | null
-          revision_count?: number | null
-          risk_assessment?: string | null
-          source_doc_id?: string | null
-          source_doc_path?: string | null
-          source_doc_phase?: string | null
-          status?: string | null
-          submitted_at?: string | null
-          submitted_on_worktree?: string | null
-          submitted_to_claude?: boolean | null
-          success_criteria_count?: number | null
-          success_criteria_defined?: boolean | null
-          success_criteria_met?: number | null
-          task_type?: string | null
-          test_submission_id?: string | null
-          testing_notes?: string | null
-          title?: string
-          updated_at?: string | null
-          validation_status?: string | null
-          validation_submission_id?: string | null
-          work_mode?: string | null
-          work_summary_count?: number | null
-          worktree?: string | null
-          worktree_active?: boolean | null
-          worktree_path?: string | null
         }
         Relationships: [
           {
@@ -4847,7 +3933,6 @@
           },
         ]
       }
-<<<<<<< HEAD
       filter_user_profiles: {
         Row: {
           created_at: string | null
@@ -4873,36 +3958,6 @@
         Relationships: []
       }
       google_expert_documents: {
-=======
-      element_success_criteria_templates: {
-        Row: {
-          created_at: string | null
-          criteria_set: Json
-          description: string | null
-          element_type: string
-          id: string
-          template_name: string
-        }
-        Insert: {
-          created_at?: string | null
-          criteria_set: Json
-          description?: string | null
-          element_type: string
-          id?: string
-          template_name: string
-        }
-        Update: {
-          created_at?: string | null
-          criteria_set?: Json
-          description?: string | null
-          element_type?: string
-          id?: string
-          template_name?: string
-        }
-        Relationships: []
-      }
-      email_addresses: {
->>>>>>> 3d7ff955
         Row: {
           ai_summary_status:
             | Database["public"]["Enums"]["ai_summary_status_type"]
@@ -5859,134 +4914,7 @@
         }
         Relationships: []
       }
-<<<<<<< HEAD
       import_web_concepts2: {
-=======
-      import_attachments: {
-        Row: {
-          attachment_id: number
-          created_at: string | null
-          email_id: number | null
-          filename: string | null
-          newpdf_id: number | null
-          size: number | null
-        }
-        Insert: {
-          attachment_id: number
-          created_at?: string | null
-          email_id?: number | null
-          filename?: string | null
-          newpdf_id?: number | null
-          size?: number | null
-        }
-        Update: {
-          attachment_id?: number
-          created_at?: string | null
-          email_id?: number | null
-          filename?: string | null
-          newpdf_id?: number | null
-          size?: number | null
-        }
-        Relationships: []
-      }
-      import_dynamic_healing_sqlite: {
-        Row: {
-          column_count: number
-          created_at: string | null
-          has_autoincrement: boolean | null
-          id: number
-          import_notes: string | null
-          import_priority: string | null
-          import_status: string | null
-          last_checked: string | null
-          primary_key: string | null
-          record_count: number
-          sample_columns: string | null
-          supabase_table_name: string | null
-          table_name: string
-          table_size_category: string
-          updated_at: string | null
-        }
-        Insert: {
-          column_count: number
-          created_at?: string | null
-          has_autoincrement?: boolean | null
-          id?: number
-          import_notes?: string | null
-          import_priority?: string | null
-          import_status?: string | null
-          last_checked?: string | null
-          primary_key?: string | null
-          record_count: number
-          sample_columns?: string | null
-          supabase_table_name?: string | null
-          table_name: string
-          table_size_category: string
-          updated_at?: string | null
-        }
-        Update: {
-          column_count?: number
-          created_at?: string | null
-          has_autoincrement?: boolean | null
-          id?: number
-          import_notes?: string | null
-          import_priority?: string | null
-          import_status?: string | null
-          last_checked?: string | null
-          primary_key?: string | null
-          record_count?: number
-          sample_columns?: string | null
-          supabase_table_name?: string | null
-          table_name?: string
-          table_size_category?: string
-          updated_at?: string | null
-        }
-        Relationships: []
-      }
-      import_dynamic_healing_tables: {
-        Row: {
-          column_count: number
-          column_names: string[]
-          column_types: string[]
-          created_sql: string
-          has_autoincrement: boolean | null
-          id: number
-          imported_at: string | null
-          primary_key_columns: string[] | null
-          record_count: number
-          table_name: string
-          table_schema: string
-        }
-        Insert: {
-          column_count: number
-          column_names: string[]
-          column_types: string[]
-          created_sql: string
-          has_autoincrement?: boolean | null
-          id?: number
-          imported_at?: string | null
-          primary_key_columns?: string[] | null
-          record_count: number
-          table_name: string
-          table_schema: string
-        }
-        Update: {
-          column_count?: number
-          column_names?: string[]
-          column_types?: string[]
-          created_sql?: string
-          has_autoincrement?: boolean | null
-          id?: number
-          imported_at?: string | null
-          primary_key_columns?: string[] | null
-          record_count?: number
-          table_name?: string
-          table_schema?: string
-        }
-        Relationships: []
-      }
-      import_email_concepts: {
->>>>>>> 3d7ff955
         Row: {
           auto_learning_grade: number | null
           backup_category: string | null
@@ -7488,104 +6416,175 @@
         }
         Relationships: []
       }
-<<<<<<< HEAD
+      sys_database_change_events: {
+        Row: {
+          change_details: Json | null
+          created_at: string | null
+          detected_at: string | null
+          event_type: string
+          id: string
+          object_name: string
+          object_schema: string
+          object_type: string | null
+          processed: boolean | null
+          processed_at: string | null
+          processing_notes: string | null
+        }
+        Insert: {
+          change_details?: Json | null
+          created_at?: string | null
+          detected_at?: string | null
+          event_type: string
+          id?: string
+          object_name: string
+          object_schema?: string
+          object_type?: string | null
+          processed?: boolean | null
+          processed_at?: string | null
+          processing_notes?: string | null
+        }
+        Update: {
+          change_details?: Json | null
+          created_at?: string | null
+          detected_at?: string | null
+          event_type?: string
+          id?: string
+          object_name?: string
+          object_schema?: string
+          object_type?: string | null
+          processed?: boolean | null
+          processed_at?: string | null
+          processing_notes?: string | null
+        }
+        Relationships: []
+      }
+      sys_database_maintenance_rules: {
+        Row: {
+          actions: Json
+          active: boolean | null
+          condition_sql: string | null
+          created_at: string | null
+          description: string | null
+          event_type: string
+          id: string
+          object_type: string | null
+          priority: number | null
+          rule_name: string
+          updated_at: string | null
+        }
+        Insert: {
+          actions?: Json
+          active?: boolean | null
+          condition_sql?: string | null
+          created_at?: string | null
+          description?: string | null
+          event_type: string
+          id?: string
+          object_type?: string | null
+          priority?: number | null
+          rule_name: string
+          updated_at?: string | null
+        }
+        Update: {
+          actions?: Json
+          active?: boolean | null
+          condition_sql?: string | null
+          created_at?: string | null
+          description?: string | null
+          event_type?: string
+          id?: string
+          object_type?: string | null
+          priority?: number | null
+          rule_name?: string
+          updated_at?: string | null
+        }
+        Relationships: []
+      }
+      sys_function_usage: {
+        Row: {
+          call_type: string | null
+          called_from: string | null
+          created_at: string | null
+          function_name: string
+          id: string
+          last_used: string | null
+          usage_count: number | null
+        }
+        Insert: {
+          call_type?: string | null
+          called_from?: string | null
+          created_at?: string | null
+          function_name: string
+          id?: string
+          last_used?: string | null
+          usage_count?: number | null
+        }
+        Update: {
+          call_type?: string | null
+          called_from?: string | null
+          created_at?: string | null
+          function_name?: string
+          id?: string
+          last_used?: string | null
+          usage_count?: number | null
+        }
+        Relationships: []
+      }
+      sys_maintenance_action_log: {
+        Row: {
+          action_details: Json | null
+          action_type: string
+          completed_at: string | null
+          created_at: string | null
+          error_message: string | null
+          event_id: string | null
+          id: string
+          rule_id: string | null
+          started_at: string | null
+          status: string | null
+        }
+        Insert: {
+          action_details?: Json | null
+          action_type: string
+          completed_at?: string | null
+          created_at?: string | null
+          error_message?: string | null
+          event_id?: string | null
+          id?: string
+          rule_id?: string | null
+          started_at?: string | null
+          status?: string | null
+        }
+        Update: {
+          action_details?: Json | null
+          action_type?: string
+          completed_at?: string | null
+          created_at?: string | null
+          error_message?: string | null
+          event_id?: string | null
+          id?: string
+          rule_id?: string | null
+          started_at?: string | null
+          status?: string | null
+        }
+        Relationships: [
+          {
+            foreignKeyName: "sys_maintenance_action_log_event_id_fkey"
+            columns: ["event_id"]
+            isOneToOne: false
+            referencedRelation: "sys_database_change_events"
+            referencedColumns: ["id"]
+          },
+          {
+            foreignKeyName: "sys_maintenance_action_log_rule_id_fkey"
+            columns: ["rule_id"]
+            isOneToOne: false
+            referencedRelation: "sys_database_maintenance_rules"
+            referencedColumns: ["id"]
+          },
+        ]
+      }
       sys_mime_types: {
-=======
-      registry_scripts: {
-        Row: {
-          ai_assessment: Json | null
-          ai_generated_tags: string[] | null
-          created_at: string | null
-          dependencies: string[] | null
-          description: string | null
-          document_type_id: string | null
-          environment: string | null
-          file_hash: string | null
-          file_name: string
-          file_path: string
-          id: string
-          is_deprecated: boolean | null
-          language: string | null
-          last_indexed_at: string | null
-          last_modified_at: string | null
-          last_used_at: string | null
-          manual_tags: string[] | null
-          metadata: Json | null
-          package_location: string
-          script_command: string
-          script_name: string
-          script_type: string | null
-          shortcut_name: string | null
-          status: string | null
-          summary: string | null
-          title: string
-          updated_at: string | null
-          usage_frequency: number | null
-        }
-        Insert: {
-          ai_assessment?: Json | null
-          ai_generated_tags?: string[] | null
-          created_at?: string | null
-          dependencies?: string[] | null
-          description?: string | null
-          document_type_id?: string | null
-          environment?: string | null
-          file_hash?: string | null
-          file_name?: string
-          file_path: string
-          id?: string
-          is_deprecated?: boolean | null
-          language?: string | null
-          last_indexed_at?: string | null
-          last_modified_at?: string | null
-          last_used_at?: string | null
-          manual_tags?: string[] | null
-          metadata?: Json | null
-          package_location: string
-          script_command: string
-          script_name: string
-          script_type?: string | null
-          shortcut_name?: string | null
-          status?: string | null
-          summary?: string | null
-          title: string
-          updated_at?: string | null
-          usage_frequency?: number | null
-        }
-        Update: {
-          ai_assessment?: Json | null
-          ai_generated_tags?: string[] | null
-          created_at?: string | null
-          dependencies?: string[] | null
-          description?: string | null
-          document_type_id?: string | null
-          environment?: string | null
-          file_hash?: string | null
-          file_name?: string
-          file_path?: string
-          id?: string
-          is_deprecated?: boolean | null
-          language?: string | null
-          last_indexed_at?: string | null
-          last_modified_at?: string | null
-          last_used_at?: string | null
-          manual_tags?: string[] | null
-          metadata?: Json | null
-          package_location?: string
-          script_command?: string
-          script_name?: string
-          script_type?: string | null
-          shortcut_name?: string | null
-          status?: string | null
-          summary?: string | null
-          title?: string
-          updated_at?: string | null
-          usage_frequency?: number | null
-        }
-        Relationships: []
-      }
-      registry_services: {
->>>>>>> 3d7ff955
         Row: {
           category: string | null
           created_at: string | null
@@ -7621,7 +6620,6 @@
         }
         Relationships: []
       }
-<<<<<<< HEAD
       sys_pipeline_service_dependencies: {
         Row: {
           command_name: string | null
@@ -7738,9 +6736,6 @@
         Relationships: []
       }
       sys_service_dependencies: {
-=======
-      service_dependencies: {
->>>>>>> 3d7ff955
         Row: {
           created_at: string | null
           dependency_type: string | null
@@ -7788,1065 +6783,6 @@
             referencedColumns: ["id"]
           },
           {
-            foreignKeyName: "sys_service_dependencies_service_id_fkey"
-            columns: ["service_id"]
-            isOneToOne: false
-            referencedRelation: "sys_shared_services"
-            referencedColumns: ["id"]
-          },
-        ]
-      }
-      sys_service_test_runs: {
-        Row: {
-          created_at: string | null
-          error_message: string | null
-          executed_at: string | null
-          executed_by: string | null
-          execution_time_ms: number | null
-          id: string
-          service_name: string
-          status: string
-          test_details: Json | null
-          test_type: string
-          updated_at: string | null
-        }
-        Insert: {
-<<<<<<< HEAD
-          created_at?: string | null
-          error_message?: string | null
-          executed_at?: string | null
-          executed_by?: string | null
-          execution_time_ms?: number | null
-          id?: string
-          service_name: string
-          status: string
-          test_details?: Json | null
-          test_type: string
-          updated_at?: string | null
-        }
-        Update: {
-          created_at?: string | null
-          error_message?: string | null
-          executed_at?: string | null
-          executed_by?: string | null
-          execution_time_ms?: number | null
-          id?: string
-          service_name?: string
-          status?: string
-          test_details?: Json | null
-          test_type?: string
-          updated_at?: string | null
-        }
-        Relationships: []
-      }
-      sys_shared_services: {
-        Row: {
-          category: string | null
-          created_at: string | null
-          dependencies: Json | null
-          description: string | null
-          exports: Json | null
-          has_browser_variant: boolean | null
-          id: string
-          is_singleton: boolean | null
-          last_validated: string | null
-          service_name: string
-          service_name_normalized: string | null
-          service_path: string
-          status: string | null
-          updated_at: string | null
-          used_by_apps: string[] | null
-          used_by_pipelines: string[] | null
-        }
-        Insert: {
-          category?: string | null
-          created_at?: string | null
-          dependencies?: Json | null
-          description?: string | null
-          exports?: Json | null
-          has_browser_variant?: boolean | null
-          id?: string
-          is_singleton?: boolean | null
-          last_validated?: string | null
-          service_name: string
-          service_name_normalized?: string | null
-          service_path: string
-          status?: string | null
-          updated_at?: string | null
-          used_by_apps?: string[] | null
-          used_by_pipelines?: string[] | null
-        }
-        Update: {
-          category?: string | null
-          created_at?: string | null
-          dependencies?: Json | null
-          description?: string | null
-          exports?: Json | null
-          has_browser_variant?: boolean | null
-          id?: string
-          is_singleton?: boolean | null
-          last_validated?: string | null
-          service_name?: string
-          service_name_normalized?: string | null
-          service_path?: string
-          status?: string | null
-          updated_at?: string | null
-          used_by_apps?: string[] | null
-          used_by_pipelines?: string[] | null
-        }
-        Relationships: []
-      }
-      sys_table_definitions: {
-        Row: {
-          created_by: string | null
-          created_date: string | null
-          depends_on: string[] | null
-          description: string | null
-          id: string
-          is_insertable: boolean | null
-          is_updatable: boolean | null
-          last_modified: string | null
-          notes: string | null
-          object_type: string | null
-          purpose: string | null
-          table_name: string
-          table_schema: string
-          view_definition: string | null
-        }
-        Insert: {
-          created_by?: string | null
-          created_date?: string | null
-          depends_on?: string[] | null
-          description?: string | null
-          id?: string
-          is_insertable?: boolean | null
-          is_updatable?: boolean | null
-          last_modified?: string | null
-          notes?: string | null
-          object_type?: string | null
-          purpose?: string | null
-          table_name: string
-          table_schema?: string
-          view_definition?: string | null
-        }
-        Update: {
-          created_by?: string | null
-          created_date?: string | null
-          depends_on?: string[] | null
-          description?: string | null
-          id?: string
-          is_insertable?: boolean | null
-          is_updatable?: boolean | null
-          last_modified?: string | null
-          notes?: string | null
-          object_type?: string | null
-          purpose?: string | null
-          table_name?: string
-          table_schema?: string
-          view_definition?: string | null
-        }
-        Relationships: []
-      }
-      sys_table_migrations: {
-        Row: {
-          compatibility_view_created: boolean | null
-          dependencies: Json | null
-          id: string
-          migrated_at: string | null
-          migrated_by: string | null
-          new_name: string
-          notes: string | null
-          old_name: string
-          rollback_at: string | null
-          rollback_by: string | null
-          status: string | null
-        }
-        Insert: {
-          compatibility_view_created?: boolean | null
-          dependencies?: Json | null
-          id?: string
-          migrated_at?: string | null
-          migrated_by?: string | null
-          new_name: string
-          notes?: string | null
-          old_name: string
-          rollback_at?: string | null
-          rollback_by?: string | null
-          status?: string | null
-        }
-        Update: {
-          compatibility_view_created?: boolean | null
-          dependencies?: Json | null
-          id?: string
-          migrated_at?: string | null
-          migrated_by?: string | null
-          new_name?: string
-          notes?: string | null
-          old_name?: string
-          rollback_at?: string | null
-          rollback_by?: string | null
-          status?: string | null
-        }
-        Relationships: []
-      }
-      sys_table_prefixes: {
-        Row: {
-          active: boolean | null
-          created_at: string | null
-          description: string
-          domain: string
-          example_tables: string[] | null
-          id: string
-          prefix: string
-          updated_at: string | null
-        }
-        Insert: {
-          active?: boolean | null
-          created_at?: string | null
-          description: string
-          domain: string
-          example_tables?: string[] | null
-          id?: string
-          prefix: string
-          updated_at?: string | null
-        }
-        Update: {
-          active?: boolean | null
-          created_at?: string | null
-          description?: string
-          domain?: string
-          example_tables?: string[] | null
-          id?: string
-          prefix?: string
-          updated_at?: string | null
-=======
-          completed_at?: string | null
-          dependencies_found?: number | null
-          errors_encountered?: number | null
-          id?: string
-          items_scanned?: number | null
-          new_dependencies?: number | null
-          notes?: string | null
-          removed_dependencies?: number | null
-          run_duration_ms?: number | null
-          run_type: string
-          started_at?: string | null
-          status?: string | null
-          target_type?: string | null
-        }
-        Update: {
-          completed_at?: string | null
-          dependencies_found?: number | null
-          errors_encountered?: number | null
-          id?: string
-          items_scanned?: number | null
-          new_dependencies?: number | null
-          notes?: string | null
-          removed_dependencies?: number | null
-          run_duration_ms?: number | null
-          run_type?: string
-          started_at?: string | null
-          status?: string | null
-          target_type?: string | null
->>>>>>> 3d7ff955
-        }
-        Relationships: []
-      }
-      sys_test_results: {
-        Row: {
-          command: string | null
-          created_at: string | null
-          duration_ms: number | null
-          error_output: string | null
-          id: string
-          metadata: Json | null
-          output: string | null
-          status: string
-          test_name: string
-          test_suite_id: string
-          updated_at: string | null
-        }
-        Insert: {
-          command?: string | null
-          created_at?: string | null
-          duration_ms?: number | null
-          error_output?: string | null
-          id?: string
-          metadata?: Json | null
-          output?: string | null
-          status: string
-          test_name: string
-          test_suite_id: string
-          updated_at?: string | null
-        }
-        Update: {
-          command?: string | null
-          created_at?: string | null
-          duration_ms?: number | null
-          error_output?: string | null
-          id?: string
-          metadata?: Json | null
-          output?: string | null
-          status?: string
-          test_name?: string
-          test_suite_id?: string
-          updated_at?: string | null
-        }
-        Relationships: []
-      }
-      task_todo_templates: {
-        Row: {
-          created_at: string | null
-          id: string
-          is_active: boolean | null
-          sequence_order: number
-          task_type: string
-          todo_text: string
-          updated_at: string | null
-        }
-        Insert: {
-          created_at?: string | null
-          id?: string
-          is_active?: boolean | null
-          sequence_order: number
-          task_type: string
-          todo_text: string
-          updated_at?: string | null
-        }
-        Update: {
-          created_at?: string | null
-          id?: string
-          is_active?: boolean | null
-          sequence_order?: number
-          task_type?: string
-          todo_text?: string
-          updated_at?: string | null
-        }
-        Relationships: []
-      }
-      test_results: {
-        Row: {
-          coverage_percentage: number | null
-          created_at: string | null
-          dev_task_id: string | null
-          execution_time_ms: number | null
-          failed_count: number | null
-          id: string
-          passed_count: number | null
-          report_url: string | null
-          skipped_count: number | null
-          test_output: Json | null
-          test_suite_name: string | null
-          total_count: number | null
-          work_summary_id: string | null
-        }
-        Insert: {
-          coverage_percentage?: number | null
-          created_at?: string | null
-          dev_task_id?: string | null
-          execution_time_ms?: number | null
-          failed_count?: number | null
-          id?: string
-          passed_count?: number | null
-          report_url?: string | null
-          skipped_count?: number | null
-          test_output?: Json | null
-          test_suite_name?: string | null
-          total_count?: number | null
-          work_summary_id?: string | null
-        }
-        Update: {
-          coverage_percentage?: number | null
-          created_at?: string | null
-          dev_task_id?: string | null
-          execution_time_ms?: number | null
-          failed_count?: number | null
-          id?: string
-          passed_count?: number | null
-          report_url?: string | null
-          skipped_count?: number | null
-          test_output?: Json | null
-          test_suite_name?: string | null
-          total_count?: number | null
-          work_summary_id?: string | null
-        }
-        Relationships: [
-          {
-            foreignKeyName: "test_results_dev_task_id_fkey"
-            columns: ["dev_task_id"]
-            isOneToOne: false
-            referencedRelation: "dev_tasks"
-            referencedColumns: ["id"]
-          },
-          {
-            foreignKeyName: "test_results_dev_task_id_fkey"
-            columns: ["dev_task_id"]
-            isOneToOne: false
-            referencedRelation: "dev_tasks_claude_active_view"
-            referencedColumns: ["id"]
-          },
-          {
-            foreignKeyName: "test_results_dev_task_id_fkey"
-            columns: ["dev_task_id"]
-            isOneToOne: false
-            referencedRelation: "dev_tasks_enhanced_view"
-            referencedColumns: ["id"]
-          },
-          {
-            foreignKeyName: "test_results_dev_task_id_fkey"
-            columns: ["dev_task_id"]
-            isOneToOne: false
-            referencedRelation: "dev_tasks_with_continuous_docs_view"
-            referencedColumns: ["id"]
-          },
-          {
-            foreignKeyName: "test_results_dev_task_id_fkey"
-            columns: ["dev_task_id"]
-            isOneToOne: false
-            referencedRelation: "dev_tasks_with_follow_ups_view"
-            referencedColumns: ["id"]
-          },
-          {
-            foreignKeyName: "test_results_dev_task_id_fkey"
-            columns: ["dev_task_id"]
-            isOneToOne: false
-            referencedRelation: "dev_tasks_with_git_view"
-            referencedColumns: ["id"]
-          },
-          {
-            foreignKeyName: "test_results_dev_task_id_fkey"
-            columns: ["dev_task_id"]
-            isOneToOne: false
-            referencedRelation: "work_summary_tracking_view"
-            referencedColumns: ["dev_task_id"]
-          },
-          {
-            foreignKeyName: "test_results_work_summary_id_fkey"
-            columns: ["work_summary_id"]
-            isOneToOne: false
-            referencedRelation: "ai_work_summaries"
-            referencedColumns: ["id"]
-          },
-          {
-            foreignKeyName: "test_results_work_summary_id_fkey"
-            columns: ["work_summary_id"]
-            isOneToOne: false
-            referencedRelation: "ai_work_summaries_recent_view"
-            referencedColumns: ["id"]
-          },
-          {
-            foreignKeyName: "test_results_work_summary_id_fkey"
-            columns: ["work_summary_id"]
-            isOneToOne: false
-            referencedRelation: "ai_work_summaries_with_follow_ups_view"
-            referencedColumns: ["id"]
-          },
-          {
-            foreignKeyName: "test_results_work_summary_id_fkey"
-            columns: ["work_summary_id"]
-            isOneToOne: false
-            referencedRelation: "work_summary_tracking_view"
-            referencedColumns: ["id"]
-          },
-        ]
-      }
-<<<<<<< HEAD
-      work_summary_todos: {
-=======
-      sys_archived_documents: {
-        Row: {
-          archive_date: string | null
-          archive_reason: string
-          archived_by: string | null
-          content: string | null
-          created_at: string | null
-          document_type: string
-          file_name: string
-          id: string
-          metadata: Json | null
-          original_path: string
-          superseded_by: string | null
-          updated_at: string | null
-        }
-        Insert: {
-          archive_date?: string | null
-          archive_reason: string
-          archived_by?: string | null
-          content?: string | null
-          created_at?: string | null
-          document_type: string
-          file_name: string
-          id?: string
-          metadata?: Json | null
-          original_path: string
-          superseded_by?: string | null
-          updated_at?: string | null
-        }
-        Update: {
-          archive_date?: string | null
-          archive_reason?: string
-          archived_by?: string | null
-          content?: string | null
-          created_at?: string | null
-          document_type?: string
-          file_name?: string
-          id?: string
-          metadata?: Json | null
-          original_path?: string
-          superseded_by?: string | null
-          updated_at?: string | null
-        }
-        Relationships: []
-      }
-      sys_archived_package_files: {
->>>>>>> 3d7ff955
-        Row: {
-          completed: boolean | null
-          completed_at: string | null
-          created_at: string | null
-          id: string
-          priority: string | null
-          sequence_order: number | null
-          todo_text: string
-          work_summary_id: string | null
-        }
-        Insert: {
-          completed?: boolean | null
-          completed_at?: string | null
-          created_at?: string | null
-          id?: string
-          priority?: string | null
-          sequence_order?: number | null
-          todo_text: string
-          work_summary_id?: string | null
-        }
-        Update: {
-          completed?: boolean | null
-          completed_at?: string | null
-          created_at?: string | null
-          id?: string
-          priority?: string | null
-          sequence_order?: number | null
-          todo_text?: string
-          work_summary_id?: string | null
-        }
-        Relationships: [
-          {
-            foreignKeyName: "work_summary_todos_work_summary_id_fkey"
-            columns: ["work_summary_id"]
-            isOneToOne: false
-            referencedRelation: "ai_work_summaries"
-            referencedColumns: ["id"]
-          },
-          {
-            foreignKeyName: "work_summary_todos_work_summary_id_fkey"
-            columns: ["work_summary_id"]
-            isOneToOne: false
-            referencedRelation: "ai_work_summaries_recent_view"
-            referencedColumns: ["id"]
-          },
-          {
-            foreignKeyName: "work_summary_todos_work_summary_id_fkey"
-            columns: ["work_summary_id"]
-            isOneToOne: false
-            referencedRelation: "ai_work_summaries_with_follow_ups_view"
-            referencedColumns: ["id"]
-          },
-          {
-            foreignKeyName: "work_summary_todos_work_summary_id_fkey"
-            columns: ["work_summary_id"]
-            isOneToOne: false
-            referencedRelation: "work_summary_tracking_view"
-            referencedColumns: ["id"]
-          },
-        ]
-      }
-      work_summary_validations: {
-        Row: {
-          created_at: string | null
-          dev_task_id: string | null
-          id: string
-          issues: Json | null
-          updated_at: string | null
-          validated_at: string | null
-          validation_status: string
-          validation_summary: string | null
-          validator_type: string | null
-          work_summary_id: string | null
-        }
-        Insert: {
-          created_at?: string | null
-          dev_task_id?: string | null
-          id?: string
-          issues?: Json | null
-          updated_at?: string | null
-          validated_at?: string | null
-          validation_status: string
-          validation_summary?: string | null
-          validator_type?: string | null
-          work_summary_id?: string | null
-        }
-        Update: {
-          created_at?: string | null
-          dev_task_id?: string | null
-          id?: string
-          issues?: Json | null
-          updated_at?: string | null
-          validated_at?: string | null
-          validation_status?: string
-          validation_summary?: string | null
-          validator_type?: string | null
-          work_summary_id?: string | null
-        }
-        Relationships: [
-          {
-            foreignKeyName: "work_summary_validations_dev_task_id_fkey"
-            columns: ["dev_task_id"]
-            isOneToOne: false
-            referencedRelation: "dev_tasks"
-            referencedColumns: ["id"]
-          },
-          {
-            foreignKeyName: "work_summary_validations_dev_task_id_fkey"
-            columns: ["dev_task_id"]
-            isOneToOne: false
-            referencedRelation: "dev_tasks_claude_active_view"
-            referencedColumns: ["id"]
-          },
-          {
-            foreignKeyName: "work_summary_validations_dev_task_id_fkey"
-            columns: ["dev_task_id"]
-            isOneToOne: false
-            referencedRelation: "dev_tasks_enhanced_view"
-            referencedColumns: ["id"]
-          },
-          {
-            foreignKeyName: "work_summary_validations_dev_task_id_fkey"
-            columns: ["dev_task_id"]
-            isOneToOne: false
-            referencedRelation: "dev_tasks_with_continuous_docs_view"
-            referencedColumns: ["id"]
-          },
-          {
-            foreignKeyName: "work_summary_validations_dev_task_id_fkey"
-            columns: ["dev_task_id"]
-            isOneToOne: false
-            referencedRelation: "dev_tasks_with_follow_ups_view"
-            referencedColumns: ["id"]
-          },
-          {
-            foreignKeyName: "work_summary_validations_dev_task_id_fkey"
-            columns: ["dev_task_id"]
-            isOneToOne: false
-            referencedRelation: "dev_tasks_with_git_view"
-            referencedColumns: ["id"]
-          },
-          {
-            foreignKeyName: "work_summary_validations_dev_task_id_fkey"
-            columns: ["dev_task_id"]
-            isOneToOne: false
-            referencedRelation: "work_summary_tracking_view"
-            referencedColumns: ["dev_task_id"]
-          },
-          {
-            foreignKeyName: "work_summary_validations_work_summary_id_fkey"
-            columns: ["work_summary_id"]
-            isOneToOne: false
-            referencedRelation: "ai_work_summaries"
-            referencedColumns: ["id"]
-          },
-          {
-            foreignKeyName: "work_summary_validations_work_summary_id_fkey"
-            columns: ["work_summary_id"]
-            isOneToOne: false
-            referencedRelation: "ai_work_summaries_recent_view"
-            referencedColumns: ["id"]
-          },
-          {
-            foreignKeyName: "work_summary_validations_work_summary_id_fkey"
-            columns: ["work_summary_id"]
-            isOneToOne: false
-            referencedRelation: "ai_work_summaries_with_follow_ups_view"
-            referencedColumns: ["id"]
-          },
-          {
-            foreignKeyName: "work_summary_validations_work_summary_id_fkey"
-            columns: ["work_summary_id"]
-            isOneToOne: false
-            referencedRelation: "work_summary_tracking_view"
-            referencedColumns: ["id"]
-          },
-        ]
-      }
-      worktree_app_mappings: {
-        Row: {
-          app_name: string
-          created_at: string
-          id: string
-          worktree_id: string
-        }
-        Insert: {
-          app_name: string
-          created_at?: string
-          id?: string
-          worktree_id: string
-        }
-        Update: {
-          app_name?: string
-          created_at?: string
-          id?: string
-          worktree_id?: string
-        }
-        Relationships: [
-          {
-            foreignKeyName: "worktree_app_mappings_worktree_id_fkey"
-            columns: ["worktree_id"]
-            isOneToOne: false
-            referencedRelation: "worktree_definitions"
-            referencedColumns: ["id"]
-          },
-        ]
-      }
-<<<<<<< HEAD
-      worktree_definitions: {
-=======
-      sys_database_change_events: {
-        Row: {
-          change_details: Json | null
-          created_at: string | null
-          detected_at: string | null
-          event_type: string
-          id: string
-          object_name: string
-          object_schema: string
-          object_type: string | null
-          processed: boolean | null
-          processed_at: string | null
-          processing_notes: string | null
-        }
-        Insert: {
-          change_details?: Json | null
-          created_at?: string | null
-          detected_at?: string | null
-          event_type: string
-          id?: string
-          object_name: string
-          object_schema?: string
-          object_type?: string | null
-          processed?: boolean | null
-          processed_at?: string | null
-          processing_notes?: string | null
-        }
-        Update: {
-          change_details?: Json | null
-          created_at?: string | null
-          detected_at?: string | null
-          event_type?: string
-          id?: string
-          object_name?: string
-          object_schema?: string
-          object_type?: string | null
-          processed?: boolean | null
-          processed_at?: string | null
-          processing_notes?: string | null
-        }
-        Relationships: []
-      }
-      sys_database_maintenance_rules: {
-        Row: {
-          actions: Json
-          active: boolean | null
-          condition_sql: string | null
-          created_at: string | null
-          description: string | null
-          event_type: string
-          id: string
-          object_type: string | null
-          priority: number | null
-          rule_name: string
-          updated_at: string | null
-        }
-        Insert: {
-          actions?: Json
-          active?: boolean | null
-          condition_sql?: string | null
-          created_at?: string | null
-          description?: string | null
-          event_type: string
-          id?: string
-          object_type?: string | null
-          priority?: number | null
-          rule_name: string
-          updated_at?: string | null
-        }
-        Update: {
-          actions?: Json
-          active?: boolean | null
-          condition_sql?: string | null
-          created_at?: string | null
-          description?: string | null
-          event_type?: string
-          id?: string
-          object_type?: string | null
-          priority?: number | null
-          rule_name?: string
-          updated_at?: string | null
-        }
-        Relationships: []
-      }
-      sys_function_usage: {
-        Row: {
-          call_type: string | null
-          called_from: string | null
-          created_at: string | null
-          function_name: string
-          id: string
-          last_used: string | null
-          usage_count: number | null
-        }
-        Insert: {
-          call_type?: string | null
-          called_from?: string | null
-          created_at?: string | null
-          function_name: string
-          id?: string
-          last_used?: string | null
-          usage_count?: number | null
-        }
-        Update: {
-          call_type?: string | null
-          called_from?: string | null
-          created_at?: string | null
-          function_name?: string
-          id?: string
-          last_used?: string | null
-          usage_count?: number | null
-        }
-        Relationships: []
-      }
-      sys_maintenance_action_log: {
-        Row: {
-          action_details: Json | null
-          action_type: string
-          completed_at: string | null
-          created_at: string | null
-          error_message: string | null
-          event_id: string | null
-          id: string
-          rule_id: string | null
-          started_at: string | null
-          status: string | null
-        }
-        Insert: {
-          action_details?: Json | null
-          action_type: string
-          completed_at?: string | null
-          created_at?: string | null
-          error_message?: string | null
-          event_id?: string | null
-          id?: string
-          rule_id?: string | null
-          started_at?: string | null
-          status?: string | null
-        }
-        Update: {
-          action_details?: Json | null
-          action_type?: string
-          completed_at?: string | null
-          created_at?: string | null
-          error_message?: string | null
-          event_id?: string | null
-          id?: string
-          rule_id?: string | null
-          started_at?: string | null
-          status?: string | null
-        }
-        Relationships: [
-          {
-            foreignKeyName: "sys_maintenance_action_log_event_id_fkey"
-            columns: ["event_id"]
-            isOneToOne: false
-            referencedRelation: "sys_database_change_events"
-            referencedColumns: ["id"]
-          },
-          {
-            foreignKeyName: "sys_maintenance_action_log_rule_id_fkey"
-            columns: ["rule_id"]
-            isOneToOne: false
-            referencedRelation: "sys_database_maintenance_rules"
-            referencedColumns: ["id"]
-          },
-        ]
-      }
-      sys_mime_types: {
->>>>>>> 3d7ff955
-        Row: {
-          alias_name: string
-          alias_number: string
-          created_at: string
-          description: string | null
-          emoji: string
-          id: string
-          path: string
-          updated_at: string
-        }
-        Insert: {
-          alias_name: string
-          alias_number: string
-          created_at?: string
-          description?: string | null
-          emoji: string
-          id?: string
-          path: string
-          updated_at?: string
-        }
-        Update: {
-          alias_name?: string
-          alias_number?: string
-          created_at?: string
-          description?: string | null
-          emoji?: string
-          id?: string
-          path?: string
-          updated_at?: string
-        }
-        Relationships: []
-      }
-      worktree_pipeline_mappings: {
-        Row: {
-          created_at: string
-          id: string
-          pipeline_name: string
-          worktree_id: string
-        }
-        Insert: {
-          created_at?: string
-          id?: string
-          pipeline_name: string
-          worktree_id: string
-        }
-        Update: {
-          created_at?: string
-          id?: string
-          pipeline_name?: string
-          worktree_id?: string
-        }
-        Relationships: [
-          {
-            foreignKeyName: "worktree_pipeline_mappings_worktree_id_fkey"
-            columns: ["worktree_id"]
-            isOneToOne: false
-            referencedRelation: "worktree_definitions"
-            referencedColumns: ["id"]
-          },
-        ]
-      }
-<<<<<<< HEAD
-      worktree_service_mappings: {
-=======
-      sys_server_ports_registry: {
-        Row: {
-          base_path: string | null
-          created_at: string | null
-          description: string | null
-          display_name: string
-          environment: string | null
-          health_check_endpoint: string | null
-          host: string | null
-          id: string
-          last_health_check: string | null
-          last_health_status: string | null
-          metadata: Json | null
-          port: number
-          protocol: string | null
-          service_name: string
-          status: string | null
-          updated_at: string | null
-        }
-        Insert: {
-          base_path?: string | null
-          created_at?: string | null
-          description?: string | null
-          display_name: string
-          environment?: string | null
-          health_check_endpoint?: string | null
-          host?: string | null
-          id?: string
-          last_health_check?: string | null
-          last_health_status?: string | null
-          metadata?: Json | null
-          port: number
-          protocol?: string | null
-          service_name: string
-          status?: string | null
-          updated_at?: string | null
-        }
-        Update: {
-          base_path?: string | null
-          created_at?: string | null
-          description?: string | null
-          display_name?: string
-          environment?: string | null
-          health_check_endpoint?: string | null
-          host?: string | null
-          id?: string
-          last_health_check?: string | null
-          last_health_status?: string | null
-          metadata?: Json | null
-          port?: number
-          protocol?: string | null
-          service_name?: string
-          status?: string | null
-          updated_at?: string | null
-        }
-        Relationships: []
-      }
-      sys_service_dependencies: {
->>>>>>> 3d7ff955
-        Row: {
-          assigned_at: string | null
-          assigned_by: string | null
-          id: string
-          notes: string | null
-          service_id: string | null
-          worktree_id: string | null
-        }
-        Insert: {
-          assigned_at?: string | null
-          assigned_by?: string | null
-          id?: string
-          notes?: string | null
-          service_id?: string | null
-          worktree_id?: string | null
-        }
-        Update: {
-          assigned_at?: string | null
-          assigned_by?: string | null
-          id?: string
-          notes?: string | null
-          service_id?: string | null
-          worktree_id?: string | null
-        }
-        Relationships: [
-          {
-            foreignKeyName: "worktree_service_mappings_service_id_fkey"
-            columns: ["service_id"]
-            isOneToOne: false
-            referencedRelation: "sys_service_dependency_summary_view"
-            referencedColumns: ["id"]
-          },
-          {
-            foreignKeyName: "worktree_service_mappings_service_id_fkey"
-            columns: ["service_id"]
-            isOneToOne: false
-            referencedRelation: "sys_shared_services"
-            referencedColumns: ["id"]
-          },
-          {
-<<<<<<< HEAD
-            foreignKeyName: "worktree_service_mappings_worktree_id_fkey"
-            columns: ["worktree_id"]
-=======
             foreignKeyName: "sys_service_dependencies_service_id_fkey"
             columns: ["service_id"]
             isOneToOne: false
@@ -8924,18 +6860,12 @@
           {
             foreignKeyName: "sys_service_migration_tasks_service_id_fkey"
             columns: ["service_id"]
->>>>>>> 3d7ff955
-            isOneToOne: false
-            referencedRelation: "worktree_definitions"
+            isOneToOne: false
+            referencedRelation: "sys_shared_services"
             referencedColumns: ["id"]
           },
         ]
       }
-<<<<<<< HEAD
-    }
-    Views: {
-      ai_work_summaries_recent_view: {
-=======
       sys_service_monitoring_runs: {
         Row: {
           created_at: string | null
@@ -9018,44 +6948,11 @@
         Relationships: []
       }
       sys_shared_services: {
->>>>>>> 3d7ff955
         Row: {
           backwards_compatible: boolean | null
           base_class_type: string | null
           breaking_changes: boolean | null
           category: string | null
-<<<<<<< HEAD
-          commands: string[] | null
-          created_at: string | null
-          id: string | null
-          status: string | null
-          summary_preview: string | null
-          tags: string[] | null
-          title: string | null
-          ui_components: string[] | null
-          work_date: string | null
-        }
-        Relationships: []
-      }
-      ai_work_summaries_with_follow_ups_view: {
-        Row: {
-          category: string | null
-          commands: string[] | null
-          created_at: string | null
-          files_modified: string[] | null
-          follow_up_tasks: Json | null
-          id: string | null
-          metadata: Json | null
-          status: string | null
-          summary_content: string | null
-          tags: string[] | null
-          title: string | null
-          ui_components: string[] | null
-          updated_at: string | null
-          work_date: string | null
-          worktree: string | null
-          worktree_path: string | null
-=======
           checklist_compliant: boolean | null
           compliance_issues: Json | null
           confidence_score: number | null
@@ -9104,30 +7001,12 @@
           used_by_apps: string[] | null
           used_by_pipelines: string[] | null
           used_by_proxy_servers: string[] | null
->>>>>>> 3d7ff955
         }
         Insert: {
           backwards_compatible?: boolean | null
           base_class_type?: string | null
           breaking_changes?: boolean | null
           category?: string | null
-<<<<<<< HEAD
-          commands?: string[] | null
-          created_at?: string | null
-          files_modified?: string[] | null
-          follow_up_tasks?: never
-          id?: string | null
-          metadata?: Json | null
-          status?: string | null
-          summary_content?: string | null
-          tags?: string[] | null
-          title?: string | null
-          ui_components?: string[] | null
-          updated_at?: string | null
-          work_date?: string | null
-          worktree?: string | null
-          worktree_path?: string | null
-=======
           checklist_compliant?: boolean | null
           compliance_issues?: Json | null
           confidence_score?: number | null
@@ -9176,30 +7055,12 @@
           used_by_apps?: string[] | null
           used_by_pipelines?: string[] | null
           used_by_proxy_servers?: string[] | null
->>>>>>> 3d7ff955
         }
         Update: {
           backwards_compatible?: boolean | null
           base_class_type?: string | null
           breaking_changes?: boolean | null
           category?: string | null
-<<<<<<< HEAD
-          commands?: string[] | null
-          created_at?: string | null
-          files_modified?: string[] | null
-          follow_up_tasks?: never
-          id?: string | null
-          metadata?: Json | null
-          status?: string | null
-          summary_content?: string | null
-          tags?: string[] | null
-          title?: string | null
-          ui_components?: string[] | null
-          updated_at?: string | null
-          work_date?: string | null
-          worktree?: string | null
-          worktree_path?: string | null
-=======
           checklist_compliant?: boolean | null
           compliance_issues?: Json | null
           confidence_score?: number | null
@@ -9248,7 +7109,723 @@
           used_by_apps?: string[] | null
           used_by_pipelines?: string[] | null
           used_by_proxy_servers?: string[] | null
->>>>>>> 3d7ff955
+        }
+        Relationships: []
+      }
+      sys_table_definitions: {
+        Row: {
+          created_by: string | null
+          created_date: string | null
+          depends_on: string[] | null
+          description: string | null
+          id: string
+          is_insertable: boolean | null
+          is_updatable: boolean | null
+          last_modified: string | null
+          notes: string | null
+          object_type: string | null
+          purpose: string | null
+          table_name: string
+          table_schema: string
+          view_definition: string | null
+        }
+        Insert: {
+          created_by?: string | null
+          created_date?: string | null
+          depends_on?: string[] | null
+          description?: string | null
+          id?: string
+          is_insertable?: boolean | null
+          is_updatable?: boolean | null
+          last_modified?: string | null
+          notes?: string | null
+          object_type?: string | null
+          purpose?: string | null
+          table_name: string
+          table_schema?: string
+          view_definition?: string | null
+        }
+        Update: {
+          created_by?: string | null
+          created_date?: string | null
+          depends_on?: string[] | null
+          description?: string | null
+          id?: string
+          is_insertable?: boolean | null
+          is_updatable?: boolean | null
+          last_modified?: string | null
+          notes?: string | null
+          object_type?: string | null
+          purpose?: string | null
+          table_name?: string
+          table_schema?: string
+          view_definition?: string | null
+        }
+        Relationships: []
+      }
+      sys_table_migrations: {
+        Row: {
+          compatibility_view_created: boolean | null
+          dependencies: Json | null
+          id: string
+          migrated_at: string | null
+          migrated_by: string | null
+          new_name: string
+          notes: string | null
+          old_name: string
+          rollback_at: string | null
+          rollback_by: string | null
+          status: string | null
+        }
+        Insert: {
+          compatibility_view_created?: boolean | null
+          dependencies?: Json | null
+          id?: string
+          migrated_at?: string | null
+          migrated_by?: string | null
+          new_name: string
+          notes?: string | null
+          old_name: string
+          rollback_at?: string | null
+          rollback_by?: string | null
+          status?: string | null
+        }
+        Update: {
+          compatibility_view_created?: boolean | null
+          dependencies?: Json | null
+          id?: string
+          migrated_at?: string | null
+          migrated_by?: string | null
+          new_name?: string
+          notes?: string | null
+          old_name?: string
+          rollback_at?: string | null
+          rollback_by?: string | null
+          status?: string | null
+        }
+        Relationships: []
+      }
+      sys_table_prefixes: {
+        Row: {
+          active: boolean | null
+          created_at: string | null
+          description: string
+          domain: string
+          example_tables: string[] | null
+          id: string
+          prefix: string
+          updated_at: string | null
+        }
+        Insert: {
+          active?: boolean | null
+          created_at?: string | null
+          description: string
+          domain: string
+          example_tables?: string[] | null
+          id?: string
+          prefix: string
+          updated_at?: string | null
+        }
+        Update: {
+          active?: boolean | null
+          created_at?: string | null
+          description?: string
+          domain?: string
+          example_tables?: string[] | null
+          id?: string
+          prefix?: string
+          updated_at?: string | null
+        }
+        Relationships: []
+      }
+      sys_test_results: {
+        Row: {
+          command: string | null
+          created_at: string | null
+          duration_ms: number | null
+          error_output: string | null
+          id: string
+          metadata: Json | null
+          output: string | null
+          status: string
+          test_name: string
+          test_suite_id: string
+          updated_at: string | null
+        }
+        Insert: {
+          command?: string | null
+          created_at?: string | null
+          duration_ms?: number | null
+          error_output?: string | null
+          id?: string
+          metadata?: Json | null
+          output?: string | null
+          status: string
+          test_name: string
+          test_suite_id: string
+          updated_at?: string | null
+        }
+        Update: {
+          command?: string | null
+          created_at?: string | null
+          duration_ms?: number | null
+          error_output?: string | null
+          id?: string
+          metadata?: Json | null
+          output?: string | null
+          status?: string
+          test_name?: string
+          test_suite_id?: string
+          updated_at?: string | null
+        }
+        Relationships: []
+      }
+      task_todo_templates: {
+        Row: {
+          created_at: string | null
+          id: string
+          is_active: boolean | null
+          sequence_order: number
+          task_type: string
+          todo_text: string
+          updated_at: string | null
+        }
+        Insert: {
+          created_at?: string | null
+          id?: string
+          is_active?: boolean | null
+          sequence_order: number
+          task_type: string
+          todo_text: string
+          updated_at?: string | null
+        }
+        Update: {
+          created_at?: string | null
+          id?: string
+          is_active?: boolean | null
+          sequence_order?: number
+          task_type?: string
+          todo_text?: string
+          updated_at?: string | null
+        }
+        Relationships: []
+      }
+      test_results: {
+        Row: {
+          coverage_percentage: number | null
+          created_at: string | null
+          dev_task_id: string | null
+          execution_time_ms: number | null
+          failed_count: number | null
+          id: string
+          passed_count: number | null
+          report_url: string | null
+          skipped_count: number | null
+          test_output: Json | null
+          test_suite_name: string | null
+          total_count: number | null
+          work_summary_id: string | null
+        }
+        Insert: {
+          coverage_percentage?: number | null
+          created_at?: string | null
+          dev_task_id?: string | null
+          execution_time_ms?: number | null
+          failed_count?: number | null
+          id?: string
+          passed_count?: number | null
+          report_url?: string | null
+          skipped_count?: number | null
+          test_output?: Json | null
+          test_suite_name?: string | null
+          total_count?: number | null
+          work_summary_id?: string | null
+        }
+        Update: {
+          coverage_percentage?: number | null
+          created_at?: string | null
+          dev_task_id?: string | null
+          execution_time_ms?: number | null
+          failed_count?: number | null
+          id?: string
+          passed_count?: number | null
+          report_url?: string | null
+          skipped_count?: number | null
+          test_output?: Json | null
+          test_suite_name?: string | null
+          total_count?: number | null
+          work_summary_id?: string | null
+        }
+        Relationships: [
+          {
+            foreignKeyName: "test_results_dev_task_id_fkey"
+            columns: ["dev_task_id"]
+            isOneToOne: false
+            referencedRelation: "dev_tasks"
+            referencedColumns: ["id"]
+          },
+          {
+            foreignKeyName: "test_results_dev_task_id_fkey"
+            columns: ["dev_task_id"]
+            isOneToOne: false
+            referencedRelation: "dev_tasks_claude_active_view"
+            referencedColumns: ["id"]
+          },
+          {
+            foreignKeyName: "test_results_dev_task_id_fkey"
+            columns: ["dev_task_id"]
+            isOneToOne: false
+            referencedRelation: "dev_tasks_enhanced_view"
+            referencedColumns: ["id"]
+          },
+          {
+            foreignKeyName: "test_results_dev_task_id_fkey"
+            columns: ["dev_task_id"]
+            isOneToOne: false
+            referencedRelation: "dev_tasks_with_continuous_docs_view"
+            referencedColumns: ["id"]
+          },
+          {
+            foreignKeyName: "test_results_dev_task_id_fkey"
+            columns: ["dev_task_id"]
+            isOneToOne: false
+            referencedRelation: "dev_tasks_with_follow_ups_view"
+            referencedColumns: ["id"]
+          },
+          {
+            foreignKeyName: "test_results_dev_task_id_fkey"
+            columns: ["dev_task_id"]
+            isOneToOne: false
+            referencedRelation: "dev_tasks_with_git_view"
+            referencedColumns: ["id"]
+          },
+          {
+            foreignKeyName: "test_results_dev_task_id_fkey"
+            columns: ["dev_task_id"]
+            isOneToOne: false
+            referencedRelation: "work_summary_tracking_view"
+            referencedColumns: ["dev_task_id"]
+          },
+          {
+            foreignKeyName: "test_results_work_summary_id_fkey"
+            columns: ["work_summary_id"]
+            isOneToOne: false
+            referencedRelation: "ai_work_summaries"
+            referencedColumns: ["id"]
+          },
+          {
+            foreignKeyName: "test_results_work_summary_id_fkey"
+            columns: ["work_summary_id"]
+            isOneToOne: false
+            referencedRelation: "ai_work_summaries_recent_view"
+            referencedColumns: ["id"]
+          },
+          {
+            foreignKeyName: "test_results_work_summary_id_fkey"
+            columns: ["work_summary_id"]
+            isOneToOne: false
+            referencedRelation: "ai_work_summaries_with_follow_ups_view"
+            referencedColumns: ["id"]
+          },
+          {
+            foreignKeyName: "test_results_work_summary_id_fkey"
+            columns: ["work_summary_id"]
+            isOneToOne: false
+            referencedRelation: "work_summary_tracking_view"
+            referencedColumns: ["id"]
+          },
+        ]
+      }
+      work_summary_todos: {
+        Row: {
+          completed: boolean | null
+          completed_at: string | null
+          created_at: string | null
+          id: string
+          priority: string | null
+          sequence_order: number | null
+          todo_text: string
+          work_summary_id: string | null
+        }
+        Insert: {
+          completed?: boolean | null
+          completed_at?: string | null
+          created_at?: string | null
+          id?: string
+          priority?: string | null
+          sequence_order?: number | null
+          todo_text: string
+          work_summary_id?: string | null
+        }
+        Update: {
+          completed?: boolean | null
+          completed_at?: string | null
+          created_at?: string | null
+          id?: string
+          priority?: string | null
+          sequence_order?: number | null
+          todo_text?: string
+          work_summary_id?: string | null
+        }
+        Relationships: [
+          {
+            foreignKeyName: "work_summary_todos_work_summary_id_fkey"
+            columns: ["work_summary_id"]
+            isOneToOne: false
+            referencedRelation: "ai_work_summaries"
+            referencedColumns: ["id"]
+          },
+          {
+            foreignKeyName: "work_summary_todos_work_summary_id_fkey"
+            columns: ["work_summary_id"]
+            isOneToOne: false
+            referencedRelation: "ai_work_summaries_recent_view"
+            referencedColumns: ["id"]
+          },
+          {
+            foreignKeyName: "work_summary_todos_work_summary_id_fkey"
+            columns: ["work_summary_id"]
+            isOneToOne: false
+            referencedRelation: "ai_work_summaries_with_follow_ups_view"
+            referencedColumns: ["id"]
+          },
+          {
+            foreignKeyName: "work_summary_todos_work_summary_id_fkey"
+            columns: ["work_summary_id"]
+            isOneToOne: false
+            referencedRelation: "work_summary_tracking_view"
+            referencedColumns: ["id"]
+          },
+        ]
+      }
+      work_summary_validations: {
+        Row: {
+          created_at: string | null
+          dev_task_id: string | null
+          id: string
+          issues: Json | null
+          updated_at: string | null
+          validated_at: string | null
+          validation_status: string
+          validation_summary: string | null
+          validator_type: string | null
+          work_summary_id: string | null
+        }
+        Insert: {
+          created_at?: string | null
+          dev_task_id?: string | null
+          id?: string
+          issues?: Json | null
+          updated_at?: string | null
+          validated_at?: string | null
+          validation_status: string
+          validation_summary?: string | null
+          validator_type?: string | null
+          work_summary_id?: string | null
+        }
+        Update: {
+          created_at?: string | null
+          dev_task_id?: string | null
+          id?: string
+          issues?: Json | null
+          updated_at?: string | null
+          validated_at?: string | null
+          validation_status?: string
+          validation_summary?: string | null
+          validator_type?: string | null
+          work_summary_id?: string | null
+        }
+        Relationships: [
+          {
+            foreignKeyName: "work_summary_validations_dev_task_id_fkey"
+            columns: ["dev_task_id"]
+            isOneToOne: false
+            referencedRelation: "dev_tasks"
+            referencedColumns: ["id"]
+          },
+          {
+            foreignKeyName: "work_summary_validations_dev_task_id_fkey"
+            columns: ["dev_task_id"]
+            isOneToOne: false
+            referencedRelation: "dev_tasks_claude_active_view"
+            referencedColumns: ["id"]
+          },
+          {
+            foreignKeyName: "work_summary_validations_dev_task_id_fkey"
+            columns: ["dev_task_id"]
+            isOneToOne: false
+            referencedRelation: "dev_tasks_enhanced_view"
+            referencedColumns: ["id"]
+          },
+          {
+            foreignKeyName: "work_summary_validations_dev_task_id_fkey"
+            columns: ["dev_task_id"]
+            isOneToOne: false
+            referencedRelation: "dev_tasks_with_continuous_docs_view"
+            referencedColumns: ["id"]
+          },
+          {
+            foreignKeyName: "work_summary_validations_dev_task_id_fkey"
+            columns: ["dev_task_id"]
+            isOneToOne: false
+            referencedRelation: "dev_tasks_with_follow_ups_view"
+            referencedColumns: ["id"]
+          },
+          {
+            foreignKeyName: "work_summary_validations_dev_task_id_fkey"
+            columns: ["dev_task_id"]
+            isOneToOne: false
+            referencedRelation: "dev_tasks_with_git_view"
+            referencedColumns: ["id"]
+          },
+          {
+            foreignKeyName: "work_summary_validations_dev_task_id_fkey"
+            columns: ["dev_task_id"]
+            isOneToOne: false
+            referencedRelation: "work_summary_tracking_view"
+            referencedColumns: ["dev_task_id"]
+          },
+          {
+            foreignKeyName: "work_summary_validations_work_summary_id_fkey"
+            columns: ["work_summary_id"]
+            isOneToOne: false
+            referencedRelation: "ai_work_summaries"
+            referencedColumns: ["id"]
+          },
+          {
+            foreignKeyName: "work_summary_validations_work_summary_id_fkey"
+            columns: ["work_summary_id"]
+            isOneToOne: false
+            referencedRelation: "ai_work_summaries_recent_view"
+            referencedColumns: ["id"]
+          },
+          {
+            foreignKeyName: "work_summary_validations_work_summary_id_fkey"
+            columns: ["work_summary_id"]
+            isOneToOne: false
+            referencedRelation: "ai_work_summaries_with_follow_ups_view"
+            referencedColumns: ["id"]
+          },
+          {
+            foreignKeyName: "work_summary_validations_work_summary_id_fkey"
+            columns: ["work_summary_id"]
+            isOneToOne: false
+            referencedRelation: "work_summary_tracking_view"
+            referencedColumns: ["id"]
+          },
+        ]
+      }
+      worktree_app_mappings: {
+        Row: {
+          app_name: string
+          created_at: string
+          id: string
+          worktree_id: string
+        }
+        Insert: {
+          app_name: string
+          created_at?: string
+          id?: string
+          worktree_id: string
+        }
+        Update: {
+          app_name?: string
+          created_at?: string
+          id?: string
+          worktree_id?: string
+        }
+        Relationships: [
+          {
+            foreignKeyName: "worktree_app_mappings_worktree_id_fkey"
+            columns: ["worktree_id"]
+            isOneToOne: false
+            referencedRelation: "worktree_definitions"
+            referencedColumns: ["id"]
+          },
+        ]
+      }
+      worktree_definitions: {
+        Row: {
+          alias_name: string
+          alias_number: string
+          created_at: string
+          description: string | null
+          emoji: string
+          id: string
+          path: string
+          updated_at: string
+        }
+        Insert: {
+          alias_name: string
+          alias_number: string
+          created_at?: string
+          description?: string | null
+          emoji: string
+          id?: string
+          path: string
+          updated_at?: string
+        }
+        Update: {
+          alias_name?: string
+          alias_number?: string
+          created_at?: string
+          description?: string | null
+          emoji?: string
+          id?: string
+          path?: string
+          updated_at?: string
+        }
+        Relationships: []
+      }
+      worktree_pipeline_mappings: {
+        Row: {
+          created_at: string
+          id: string
+          pipeline_name: string
+          worktree_id: string
+        }
+        Insert: {
+          created_at?: string
+          id?: string
+          pipeline_name: string
+          worktree_id: string
+        }
+        Update: {
+          created_at?: string
+          id?: string
+          pipeline_name?: string
+          worktree_id?: string
+        }
+        Relationships: [
+          {
+            foreignKeyName: "worktree_pipeline_mappings_worktree_id_fkey"
+            columns: ["worktree_id"]
+            isOneToOne: false
+            referencedRelation: "worktree_definitions"
+            referencedColumns: ["id"]
+          },
+        ]
+      }
+      worktree_service_mappings: {
+        Row: {
+          assigned_at: string | null
+          assigned_by: string | null
+          id: string
+          notes: string | null
+          service_id: string | null
+          worktree_id: string | null
+        }
+        Insert: {
+          assigned_at?: string | null
+          assigned_by?: string | null
+          id?: string
+          notes?: string | null
+          service_id?: string | null
+          worktree_id?: string | null
+        }
+        Update: {
+          assigned_at?: string | null
+          assigned_by?: string | null
+          id?: string
+          notes?: string | null
+          service_id?: string | null
+          worktree_id?: string | null
+        }
+        Relationships: [
+          {
+            foreignKeyName: "worktree_service_mappings_service_id_fkey"
+            columns: ["service_id"]
+            isOneToOne: false
+            referencedRelation: "sys_service_dependency_summary_view"
+            referencedColumns: ["id"]
+          },
+          {
+            foreignKeyName: "worktree_service_mappings_service_id_fkey"
+            columns: ["service_id"]
+            isOneToOne: false
+            referencedRelation: "sys_shared_services"
+            referencedColumns: ["id"]
+          },
+          {
+            foreignKeyName: "worktree_service_mappings_worktree_id_fkey"
+            columns: ["worktree_id"]
+            isOneToOne: false
+            referencedRelation: "worktree_definitions"
+            referencedColumns: ["id"]
+          },
+        ]
+      }
+    }
+    Views: {
+      ai_work_summaries_recent_view: {
+        Row: {
+          category: string | null
+          commands: string[] | null
+          created_at: string | null
+          id: string | null
+          status: string | null
+          summary_preview: string | null
+          tags: string[] | null
+          title: string | null
+          ui_components: string[] | null
+          work_date: string | null
+        }
+        Relationships: []
+      }
+      ai_work_summaries_with_follow_ups_view: {
+        Row: {
+          category: string | null
+          commands: string[] | null
+          created_at: string | null
+          files_modified: string[] | null
+          follow_up_tasks: Json | null
+          id: string | null
+          metadata: Json | null
+          status: string | null
+          summary_content: string | null
+          tags: string[] | null
+          title: string | null
+          ui_components: string[] | null
+          updated_at: string | null
+          work_date: string | null
+          worktree: string | null
+          worktree_path: string | null
+        }
+        Insert: {
+          category?: string | null
+          commands?: string[] | null
+          created_at?: string | null
+          files_modified?: string[] | null
+          follow_up_tasks?: never
+          id?: string | null
+          metadata?: Json | null
+          status?: string | null
+          summary_content?: string | null
+          tags?: string[] | null
+          title?: string | null
+          ui_components?: string[] | null
+          updated_at?: string | null
+          work_date?: string | null
+          worktree?: string | null
+          worktree_path?: string | null
+        }
+        Update: {
+          category?: string | null
+          commands?: string[] | null
+          created_at?: string | null
+          files_modified?: string[] | null
+          follow_up_tasks?: never
+          id?: string | null
+          metadata?: Json | null
+          status?: string | null
+          summary_content?: string | null
+          tags?: string[] | null
+          title?: string | null
+          ui_components?: string[] | null
+          updated_at?: string | null
+          work_date?: string | null
+          worktree?: string | null
+          worktree_path?: string | null
         }
         Relationships: []
       }
@@ -9408,7 +7985,6 @@
         }
         Relationships: []
       }
-<<<<<<< HEAD
       dev_tasks_enhanced_view: {
         Row: {
           app: string | null
@@ -9480,446 +8056,37 @@
           {
             foreignKeyName: "dev_tasks_parent_task_id_fkey"
             columns: ["parent_task_id"]
-=======
-      sys_table_prefixes: {
-        Row: {
-          active: boolean | null
-          created_at: string | null
-          description: string
-          domain: string
-          example_tables: string[] | null
-          id: string
-          prefix: string
-          updated_at: string | null
-        }
-        Insert: {
-          active?: boolean | null
-          created_at?: string | null
-          description: string
-          domain: string
-          example_tables?: string[] | null
-          id?: string
-          prefix: string
-          updated_at?: string | null
-        }
-        Update: {
-          active?: boolean | null
-          created_at?: string | null
-          description?: string
-          domain?: string
-          example_tables?: string[] | null
-          id?: string
-          prefix?: string
-          updated_at?: string | null
-        }
-        Relationships: []
-      }
-      sys_test_results: {
-        Row: {
-          command: string | null
-          created_at: string | null
-          duration_ms: number | null
-          error_output: string | null
-          id: string
-          metadata: Json | null
-          output: string | null
-          status: string
-          test_name: string
-          test_suite_id: string
-          updated_at: string | null
-        }
-        Insert: {
-          command?: string | null
-          created_at?: string | null
-          duration_ms?: number | null
-          error_output?: string | null
-          id?: string
-          metadata?: Json | null
-          output?: string | null
-          status: string
-          test_name: string
-          test_suite_id: string
-          updated_at?: string | null
-        }
-        Update: {
-          command?: string | null
-          created_at?: string | null
-          duration_ms?: number | null
-          error_output?: string | null
-          id?: string
-          metadata?: Json | null
-          output?: string | null
-          status?: string
-          test_name?: string
-          test_suite_id?: string
-          updated_at?: string | null
-        }
-        Relationships: []
-      }
-      task_todo_templates: {
-        Row: {
-          created_at: string | null
-          id: string
-          is_active: boolean | null
-          sequence_order: number
-          task_type: string
-          todo_text: string
-          updated_at: string | null
-        }
-        Insert: {
-          created_at?: string | null
-          id?: string
-          is_active?: boolean | null
-          sequence_order: number
-          task_type: string
-          todo_text: string
-          updated_at?: string | null
-        }
-        Update: {
-          created_at?: string | null
-          id?: string
-          is_active?: boolean | null
-          sequence_order?: number
-          task_type?: string
-          todo_text?: string
-          updated_at?: string | null
-        }
-        Relationships: []
-      }
-      test_results: {
-        Row: {
-          coverage_percentage: number | null
-          created_at: string | null
-          dev_task_id: string | null
-          execution_time_ms: number | null
-          failed_count: number | null
-          id: string
-          passed_count: number | null
-          report_url: string | null
-          skipped_count: number | null
-          test_output: Json | null
-          test_suite_name: string | null
-          total_count: number | null
-          work_summary_id: string | null
-        }
-        Insert: {
-          coverage_percentage?: number | null
-          created_at?: string | null
-          dev_task_id?: string | null
-          execution_time_ms?: number | null
-          failed_count?: number | null
-          id?: string
-          passed_count?: number | null
-          report_url?: string | null
-          skipped_count?: number | null
-          test_output?: Json | null
-          test_suite_name?: string | null
-          total_count?: number | null
-          work_summary_id?: string | null
-        }
-        Update: {
-          coverage_percentage?: number | null
-          created_at?: string | null
-          dev_task_id?: string | null
-          execution_time_ms?: number | null
-          failed_count?: number | null
-          id?: string
-          passed_count?: number | null
-          report_url?: string | null
-          skipped_count?: number | null
-          test_output?: Json | null
-          test_suite_name?: string | null
-          total_count?: number | null
-          work_summary_id?: string | null
-        }
-        Relationships: [
-          {
-            foreignKeyName: "test_results_dev_task_id_fkey"
-            columns: ["dev_task_id"]
-            isOneToOne: false
-            referencedRelation: "dev_tasks"
-            referencedColumns: ["id"]
-          },
-          {
-            foreignKeyName: "test_results_dev_task_id_fkey"
-            columns: ["dev_task_id"]
-            isOneToOne: false
-            referencedRelation: "dev_tasks_claude_active_view"
-            referencedColumns: ["id"]
-          },
-          {
-            foreignKeyName: "test_results_dev_task_id_fkey"
-            columns: ["dev_task_id"]
             isOneToOne: false
             referencedRelation: "dev_tasks_enhanced_view"
             referencedColumns: ["id"]
           },
           {
-            foreignKeyName: "test_results_dev_task_id_fkey"
-            columns: ["dev_task_id"]
+            foreignKeyName: "dev_tasks_parent_task_id_fkey"
+            columns: ["parent_task_id"]
             isOneToOne: false
             referencedRelation: "dev_tasks_with_continuous_docs_view"
             referencedColumns: ["id"]
           },
           {
-            foreignKeyName: "test_results_dev_task_id_fkey"
-            columns: ["dev_task_id"]
+            foreignKeyName: "dev_tasks_parent_task_id_fkey"
+            columns: ["parent_task_id"]
             isOneToOne: false
             referencedRelation: "dev_tasks_with_follow_ups_view"
             referencedColumns: ["id"]
           },
           {
-            foreignKeyName: "test_results_dev_task_id_fkey"
-            columns: ["dev_task_id"]
+            foreignKeyName: "dev_tasks_parent_task_id_fkey"
+            columns: ["parent_task_id"]
             isOneToOne: false
             referencedRelation: "dev_tasks_with_git_view"
             referencedColumns: ["id"]
           },
           {
-            foreignKeyName: "test_results_dev_task_id_fkey"
-            columns: ["dev_task_id"]
+            foreignKeyName: "dev_tasks_parent_task_id_fkey"
+            columns: ["parent_task_id"]
             isOneToOne: false
             referencedRelation: "work_summary_tracking_view"
             referencedColumns: ["dev_task_id"]
-          },
-          {
-            foreignKeyName: "test_results_work_summary_id_fkey"
-            columns: ["work_summary_id"]
-            isOneToOne: false
-            referencedRelation: "ai_work_summaries"
-            referencedColumns: ["id"]
-          },
-          {
-            foreignKeyName: "test_results_work_summary_id_fkey"
-            columns: ["work_summary_id"]
-            isOneToOne: false
-            referencedRelation: "ai_work_summaries_recent_view"
-            referencedColumns: ["id"]
-          },
-          {
-            foreignKeyName: "test_results_work_summary_id_fkey"
-            columns: ["work_summary_id"]
-            isOneToOne: false
-            referencedRelation: "ai_work_summaries_with_follow_ups_view"
-            referencedColumns: ["id"]
-          },
-          {
-            foreignKeyName: "test_results_work_summary_id_fkey"
-            columns: ["work_summary_id"]
-            isOneToOne: false
-            referencedRelation: "work_summary_tracking_view"
-            referencedColumns: ["id"]
-          },
-        ]
-      }
-      work_summary_todos: {
-        Row: {
-          completed: boolean | null
-          completed_at: string | null
-          created_at: string | null
-          id: string
-          priority: string | null
-          sequence_order: number | null
-          todo_text: string
-          work_summary_id: string | null
-        }
-        Insert: {
-          completed?: boolean | null
-          completed_at?: string | null
-          created_at?: string | null
-          id?: string
-          priority?: string | null
-          sequence_order?: number | null
-          todo_text: string
-          work_summary_id?: string | null
-        }
-        Update: {
-          completed?: boolean | null
-          completed_at?: string | null
-          created_at?: string | null
-          id?: string
-          priority?: string | null
-          sequence_order?: number | null
-          todo_text?: string
-          work_summary_id?: string | null
-        }
-        Relationships: [
-          {
-            foreignKeyName: "work_summary_todos_work_summary_id_fkey"
-            columns: ["work_summary_id"]
-            isOneToOne: false
-            referencedRelation: "ai_work_summaries"
-            referencedColumns: ["id"]
-          },
-          {
-            foreignKeyName: "work_summary_todos_work_summary_id_fkey"
-            columns: ["work_summary_id"]
-            isOneToOne: false
-            referencedRelation: "ai_work_summaries_recent_view"
-            referencedColumns: ["id"]
-          },
-          {
-            foreignKeyName: "work_summary_todos_work_summary_id_fkey"
-            columns: ["work_summary_id"]
-            isOneToOne: false
-            referencedRelation: "ai_work_summaries_with_follow_ups_view"
-            referencedColumns: ["id"]
-          },
-          {
-            foreignKeyName: "work_summary_todos_work_summary_id_fkey"
-            columns: ["work_summary_id"]
-            isOneToOne: false
-            referencedRelation: "work_summary_tracking_view"
-            referencedColumns: ["id"]
-          },
-        ]
-      }
-      work_summary_validations: {
-        Row: {
-          created_at: string | null
-          dev_task_id: string | null
-          id: string
-          issues: Json | null
-          updated_at: string | null
-          validated_at: string | null
-          validation_status: string
-          validation_summary: string | null
-          validator_type: string | null
-          work_summary_id: string | null
-        }
-        Insert: {
-          created_at?: string | null
-          dev_task_id?: string | null
-          id?: string
-          issues?: Json | null
-          updated_at?: string | null
-          validated_at?: string | null
-          validation_status: string
-          validation_summary?: string | null
-          validator_type?: string | null
-          work_summary_id?: string | null
-        }
-        Update: {
-          created_at?: string | null
-          dev_task_id?: string | null
-          id?: string
-          issues?: Json | null
-          updated_at?: string | null
-          validated_at?: string | null
-          validation_status?: string
-          validation_summary?: string | null
-          validator_type?: string | null
-          work_summary_id?: string | null
-        }
-        Relationships: [
-          {
-            foreignKeyName: "work_summary_validations_dev_task_id_fkey"
-            columns: ["dev_task_id"]
-            isOneToOne: false
-            referencedRelation: "dev_tasks"
-            referencedColumns: ["id"]
-          },
-          {
-            foreignKeyName: "work_summary_validations_dev_task_id_fkey"
-            columns: ["dev_task_id"]
-            isOneToOne: false
-            referencedRelation: "dev_tasks_claude_active_view"
-            referencedColumns: ["id"]
-          },
-          {
-            foreignKeyName: "work_summary_validations_dev_task_id_fkey"
-            columns: ["dev_task_id"]
-            isOneToOne: false
-            referencedRelation: "dev_tasks_enhanced_view"
-            referencedColumns: ["id"]
-          },
-          {
-            foreignKeyName: "work_summary_validations_dev_task_id_fkey"
-            columns: ["dev_task_id"]
-            isOneToOne: false
-            referencedRelation: "dev_tasks_with_continuous_docs_view"
-            referencedColumns: ["id"]
-          },
-          {
-            foreignKeyName: "work_summary_validations_dev_task_id_fkey"
-            columns: ["dev_task_id"]
->>>>>>> 3d7ff955
-            isOneToOne: false
-            referencedRelation: "dev_tasks_with_follow_ups_view"
-            referencedColumns: ["id"]
-          },
-          {
-<<<<<<< HEAD
-            foreignKeyName: "dev_tasks_parent_task_id_fkey"
-            columns: ["parent_task_id"]
-=======
-            foreignKeyName: "work_summary_validations_dev_task_id_fkey"
-            columns: ["dev_task_id"]
->>>>>>> 3d7ff955
-            isOneToOne: false
-            referencedRelation: "dev_tasks_with_git_view"
-            referencedColumns: ["id"]
-          },
-          {
-<<<<<<< HEAD
-            foreignKeyName: "dev_tasks_parent_task_id_fkey"
-            columns: ["parent_task_id"]
-            isOneToOne: false
-            referencedRelation: "dev_tasks_with_follow_ups_view"
-=======
-            foreignKeyName: "work_summary_validations_dev_task_id_fkey"
-            columns: ["dev_task_id"]
-            isOneToOne: false
-            referencedRelation: "work_summary_tracking_view"
-            referencedColumns: ["dev_task_id"]
-          },
-          {
-            foreignKeyName: "work_summary_validations_work_summary_id_fkey"
-            columns: ["work_summary_id"]
-            isOneToOne: false
-            referencedRelation: "ai_work_summaries"
-            referencedColumns: ["id"]
-          },
-          {
-            foreignKeyName: "work_summary_validations_work_summary_id_fkey"
-            columns: ["work_summary_id"]
-            isOneToOne: false
-            referencedRelation: "ai_work_summaries_recent_view"
-            referencedColumns: ["id"]
-          },
-          {
-            foreignKeyName: "work_summary_validations_work_summary_id_fkey"
-            columns: ["work_summary_id"]
-            isOneToOne: false
-            referencedRelation: "ai_work_summaries_with_follow_ups_view"
-            referencedColumns: ["id"]
-          },
-          {
-            foreignKeyName: "work_summary_validations_work_summary_id_fkey"
-            columns: ["work_summary_id"]
-            isOneToOne: false
-            referencedRelation: "work_summary_tracking_view"
->>>>>>> 3d7ff955
-            referencedColumns: ["id"]
-          },
-          {
-            foreignKeyName: "dev_tasks_parent_task_id_fkey"
-            columns: ["parent_task_id"]
-            isOneToOne: false
-<<<<<<< HEAD
-            referencedRelation: "dev_tasks_with_git_view"
-            referencedColumns: ["id"]
-          },
-          {
-            foreignKeyName: "dev_tasks_parent_task_id_fkey"
-            columns: ["parent_task_id"]
-            isOneToOne: false
-            referencedRelation: "work_summary_tracking_view"
-            referencedColumns: ["dev_task_id"]
-=======
-            referencedRelation: "worktree_definitions"
-            referencedColumns: ["id"]
->>>>>>> 3d7ff955
           },
         ]
       }
@@ -9983,7 +8150,6 @@
             foreignKeyName: "dev_tasks_parent_task_id_fkey"
             columns: ["parent_task_id"]
             isOneToOne: false
-<<<<<<< HEAD
             referencedRelation: "dev_tasks_claude_active_view"
             referencedColumns: ["id"]
           },
@@ -9992,16 +8158,12 @@
             columns: ["parent_task_id"]
             isOneToOne: false
             referencedRelation: "dev_tasks_enhanced_view"
-=======
-            referencedRelation: "worktree_definitions"
->>>>>>> 3d7ff955
             referencedColumns: ["id"]
           },
           {
             foreignKeyName: "dev_tasks_parent_task_id_fkey"
             columns: ["parent_task_id"]
             isOneToOne: false
-<<<<<<< HEAD
             referencedRelation: "dev_tasks_with_continuous_docs_view"
             referencedColumns: ["id"]
           },
@@ -10009,590 +8171,6 @@
             foreignKeyName: "dev_tasks_parent_task_id_fkey"
             columns: ["parent_task_id"]
             isOneToOne: false
-            referencedRelation: "dev_tasks_with_follow_ups_view"
-=======
-            referencedRelation: "sys_service_dependency_summary_view"
-            referencedColumns: ["id"]
-          },
-          {
-            foreignKeyName: "worktree_service_mappings_service_id_fkey"
-            columns: ["service_id"]
-            isOneToOne: false
-            referencedRelation: "sys_shared_services"
->>>>>>> 3d7ff955
-            referencedColumns: ["id"]
-          },
-          {
-            foreignKeyName: "dev_tasks_parent_task_id_fkey"
-            columns: ["parent_task_id"]
-            isOneToOne: false
-            referencedRelation: "dev_tasks_with_git_view"
-            referencedColumns: ["id"]
-          },
-          {
-            foreignKeyName: "dev_tasks_parent_task_id_fkey"
-            columns: ["parent_task_id"]
-            isOneToOne: false
-            referencedRelation: "work_summary_tracking_view"
-            referencedColumns: ["dev_task_id"]
-          },
-          {
-            foreignKeyName: "dev_tasks_source_doc_id_fkey"
-            columns: ["source_doc_id"]
-            isOneToOne: false
-            referencedRelation: "doc_continuous_monitoring"
-            referencedColumns: ["id"]
-          },
-        ]
-      }
-<<<<<<< HEAD
-      dev_tasks_with_follow_ups_view: {
-=======
-    }
-    Views: {
-      ai_work_summaries_recent_view: {
-        Row: {
-          category: string | null
-          commands: string[] | null
-          created_at: string | null
-          id: string | null
-          status: string | null
-          summary_preview: string | null
-          tags: string[] | null
-          title: string | null
-          ui_components: string[] | null
-          work_date: string | null
-        }
-        Relationships: []
-      }
-      ai_work_summaries_with_follow_ups_view: {
-        Row: {
-          category: string | null
-          commands: string[] | null
-          created_at: string | null
-          files_modified: string[] | null
-          follow_up_tasks: Json | null
-          id: string | null
-          metadata: Json | null
-          status: string | null
-          summary_content: string | null
-          tags: string[] | null
-          title: string | null
-          ui_components: string[] | null
-          updated_at: string | null
-          work_date: string | null
-          worktree: string | null
-          worktree_path: string | null
-        }
-        Insert: {
-          category?: string | null
-          commands?: string[] | null
-          created_at?: string | null
-          files_modified?: string[] | null
-          follow_up_tasks?: never
-          id?: string | null
-          metadata?: Json | null
-          status?: string | null
-          summary_content?: string | null
-          tags?: string[] | null
-          title?: string | null
-          ui_components?: string[] | null
-          updated_at?: string | null
-          work_date?: string | null
-          worktree?: string | null
-          worktree_path?: string | null
-        }
-        Update: {
-          category?: string | null
-          commands?: string[] | null
-          created_at?: string | null
-          files_modified?: string[] | null
-          follow_up_tasks?: never
-          id?: string | null
-          metadata?: Json | null
-          status?: string | null
-          summary_content?: string | null
-          tags?: string[] | null
-          title?: string | null
-          ui_components?: string[] | null
-          updated_at?: string | null
-          work_date?: string | null
-          worktree?: string | null
-          worktree_path?: string | null
-        }
-        Relationships: []
-      }
-      app_hierarchy_view: {
-        Row: {
-          app_name: string | null
-          critical_feature_count: number | null
-          feature_count: number | null
-          feature_criteria_count: number | null
-          page_criteria_count: number | null
-          page_description: string | null
-          page_id: string | null
-          page_name: string | null
-          page_path: string | null
-          primary_service: string | null
-        }
-        Relationships: []
-      }
-      command_commands_ordered_view: {
-        Row: {
-          command_name: string | null
-          criteria_count: number | null
-          description: string | null
-          display_order: number | null
-          id: string | null
-          pipeline_name: string | null
-          typical_sequence: number | null
-          usage_frequency: number | null
-        }
-        Relationships: []
-      }
-      command_refactor_needing_attention_view: {
-        Row: {
-          command_name: string | null
-          command_type: string | null
-          current_status: string | null
-          description: string | null
-          priority: number | null
-        }
-        Insert: {
-          command_name?: string | null
-          command_type?: string | null
-          current_status?: string | null
-          description?: string | null
-          priority?: never
-        }
-        Update: {
-          command_name?: string | null
-          command_type?: string | null
-          current_status?: string | null
-          description?: string | null
-          priority?: never
-        }
-        Relationships: []
-      }
-      command_refactor_status_summary_view: {
-        Row: {
-          command_type: string | null
-          count: number | null
-          current_status: string | null
-          pipeline: string | null
-        }
-        Relationships: []
-      }
-      deploy_latest_view: {
-        Row: {
-          branch_from: string | null
-          branch_to: string | null
-          commit_hash: string | null
-          completed_at: string | null
-          created_at: string | null
-          deployment_id: string | null
-          deployment_type: string | null
-          deployment_url: string | null
-          error_message: string | null
-          id: string | null
-          metadata: Json | null
-          started_at: string | null
-          status: string | null
-          updated_at: string | null
-        }
-        Relationships: []
-      }
-      deployment_status_view: {
-        Row: {
-          branch_from: string | null
-          branch_to: string | null
-          commit_hash: string | null
-          completed_at: string | null
-          deployment_id: string | null
-          deployment_type: string | null
-          deployment_url: string | null
-          duration_seconds: number | null
-          error_message: string | null
-          health_check_count: number | null
-          health_checks_passed: number | null
-          id: string | null
-          started_at: string | null
-          status: string | null
-          validation_count: number | null
-          validations_failed: number | null
-          validations_passed: number | null
-        }
-        Relationships: []
-      }
-      dev_tasks_claude_active_view: {
-        Row: {
-          claude_last_activity: string | null
-          claude_recovery_notes: string | null
-          claude_submission_id: string | null
-          claude_submission_status: string | null
-          claude_submission_timestamp: string | null
-          claude_submission_worktree: string | null
-          git_branch: string | null
-          git_commits_count: number | null
-          id: string | null
-          minutes_since_activity: number | null
-          priority: string | null
-          status: string | null
-          task_preview: string | null
-          task_type: string | null
-          title: string | null
-        }
-        Insert: {
-          claude_last_activity?: string | null
-          claude_recovery_notes?: string | null
-          claude_submission_id?: string | null
-          claude_submission_status?: string | null
-          claude_submission_timestamp?: string | null
-          claude_submission_worktree?: string | null
-          git_branch?: string | null
-          git_commits_count?: number | null
-          id?: string | null
-          minutes_since_activity?: never
-          priority?: string | null
-          status?: string | null
-          task_preview?: never
-          task_type?: string | null
-          title?: string | null
-        }
-        Update: {
-          claude_last_activity?: string | null
-          claude_recovery_notes?: string | null
-          claude_submission_id?: string | null
-          claude_submission_status?: string | null
-          claude_submission_timestamp?: string | null
-          claude_submission_worktree?: string | null
-          git_branch?: string | null
-          git_commits_count?: number | null
-          id?: string | null
-          minutes_since_activity?: never
-          priority?: string | null
-          status?: string | null
-          task_preview?: never
-          task_type?: string | null
-          title?: string | null
-        }
-        Relationships: []
-      }
-      dev_tasks_enhanced_view: {
-        Row: {
-          app: string | null
-          claude_request: string | null
-          claude_response: string | null
-          completed_at: string | null
-          completion_confidence: number | null
-          created_at: string | null
-          created_by: string | null
-          criteria_completion_percentage: number | null
-          criteria_count: number | null
-          criteria_met: number | null
-          current_lifecycle_stage: string | null
-          current_stage_confidence: number | null
-          current_stage_name: string | null
-          current_stage_risk: string | null
-          current_stage_status: string | null
-          description: string | null
-          failed_quality_gates: number | null
-          git_branch: string | null
-          git_commit_current: string | null
-          git_commit_start: string | null
-          git_commits_count: number | null
-          has_commits: boolean | null
-          id: string | null
-          is_subtask: boolean | null
-          last_commit_at: string | null
-          overall_completion_score: number | null
-          parent_task_id: string | null
-          passed_quality_gates: number | null
-          priority: string | null
-          progress_status: string | null
-          quality_gates_status: string | null
-          requires_branch: boolean | null
-          revision_count: number | null
-          risk_assessment: string | null
-          status: string | null
-          submitted_at: string | null
-          submitted_on_worktree: string | null
-          submitted_to_claude: boolean | null
-          success_criteria_count: number | null
-          success_criteria_defined: boolean | null
-          success_criteria_met: number | null
-          task_type: string | null
-          testing_notes: string | null
-          title: string | null
-          total_quality_gates: number | null
-          updated_at: string | null
-          validation_status: string | null
-          work_mode: string | null
-          worktree_active: boolean | null
-          worktree_path: string | null
-        }
-        Relationships: [
-          {
-            foreignKeyName: "dev_tasks_parent_task_id_fkey"
-            columns: ["parent_task_id"]
-            isOneToOne: false
-            referencedRelation: "dev_tasks"
-            referencedColumns: ["id"]
-          },
-          {
-            foreignKeyName: "dev_tasks_parent_task_id_fkey"
-            columns: ["parent_task_id"]
-            isOneToOne: false
-            referencedRelation: "dev_tasks_claude_active_view"
-            referencedColumns: ["id"]
-          },
-          {
-            foreignKeyName: "dev_tasks_parent_task_id_fkey"
-            columns: ["parent_task_id"]
-            isOneToOne: false
-            referencedRelation: "dev_tasks_enhanced_view"
-            referencedColumns: ["id"]
-          },
-          {
-            foreignKeyName: "dev_tasks_parent_task_id_fkey"
-            columns: ["parent_task_id"]
-            isOneToOne: false
-            referencedRelation: "dev_tasks_with_continuous_docs_view"
-            referencedColumns: ["id"]
-          },
-          {
-            foreignKeyName: "dev_tasks_parent_task_id_fkey"
-            columns: ["parent_task_id"]
-            isOneToOne: false
-            referencedRelation: "dev_tasks_with_follow_ups_view"
-            referencedColumns: ["id"]
-          },
-          {
-            foreignKeyName: "dev_tasks_parent_task_id_fkey"
-            columns: ["parent_task_id"]
-            isOneToOne: false
-            referencedRelation: "dev_tasks_with_git_view"
-            referencedColumns: ["id"]
-          },
-          {
-            foreignKeyName: "dev_tasks_parent_task_id_fkey"
-            columns: ["parent_task_id"]
-            isOneToOne: false
-            referencedRelation: "work_summary_tracking_view"
-            referencedColumns: ["dev_task_id"]
-          },
-        ]
-      }
-      dev_tasks_with_continuous_docs_view: {
->>>>>>> 3d7ff955
-        Row: {
-          app: string | null
-          claude_last_activity: string | null
-          claude_raw_task: string | null
-          claude_recovery_notes: string | null
-          claude_request: string | null
-          claude_response: string | null
-          claude_submission_id: string | null
-          claude_submission_status: string | null
-          claude_submission_timestamp: string | null
-          claude_submission_worktree: string | null
-          completed_at: string | null
-          completion_confidence: number | null
-          created_at: string | null
-          created_by: string | null
-          current_lifecycle_stage: string | null
-          description: string | null
-<<<<<<< HEAD
-          element_target: Json | null
-          follow_up_tasks: Json | null
-=======
->>>>>>> 3d7ff955
-          git_branch: string | null
-          git_commit_current: string | null
-          git_commit_start: string | null
-          git_commits_count: number | null
-          has_commits: boolean | null
-          id: string | null
-          is_subtask: boolean | null
-          last_commit_at: string | null
-          parent_task_id: string | null
-          priority: string | null
-          progress_status: string | null
-          quality_gates_status: string | null
-          requires_branch: boolean | null
-          revision_count: number | null
-          risk_assessment: string | null
-<<<<<<< HEAD
-          source_doc_id: string | null
-          source_doc_path: string | null
-          source_doc_phase: string | null
-=======
-          source_doc_area: string | null
-          source_doc_id: string | null
-          source_doc_next_review: string | null
-          source_doc_path: string | null
-          source_doc_phase: string | null
-          source_doc_title: string | null
->>>>>>> 3d7ff955
-          status: string | null
-          submitted_at: string | null
-          submitted_on_worktree: string | null
-          submitted_to_claude: boolean | null
-          success_criteria_count: number | null
-          success_criteria_defined: boolean | null
-          success_criteria_met: number | null
-          task_type: string | null
-          testing_notes: string | null
-          title: string | null
-          updated_at: string | null
-          validation_status: string | null
-          work_mode: string | null
-          worktree: string | null
-          worktree_active: boolean | null
-          worktree_path: string | null
-        }
-        Insert: {
-          app?: string | null
-          claude_last_activity?: string | null
-          claude_raw_task?: string | null
-          claude_recovery_notes?: string | null
-          claude_request?: string | null
-          claude_response?: string | null
-          claude_submission_id?: string | null
-          claude_submission_status?: string | null
-          claude_submission_timestamp?: string | null
-          claude_submission_worktree?: string | null
-          completed_at?: string | null
-          completion_confidence?: number | null
-          created_at?: string | null
-          created_by?: string | null
-          current_lifecycle_stage?: string | null
-          description?: string | null
-          element_target?: Json | null
-          follow_up_tasks?: never
-          git_branch?: string | null
-          git_commit_current?: string | null
-          git_commit_start?: string | null
-          git_commits_count?: number | null
-          has_commits?: boolean | null
-          id?: string | null
-          is_subtask?: boolean | null
-          last_commit_at?: string | null
-          parent_task_id?: string | null
-          priority?: string | null
-          progress_status?: string | null
-          quality_gates_status?: string | null
-          requires_branch?: boolean | null
-          revision_count?: number | null
-          risk_assessment?: string | null
-          source_doc_id?: string | null
-          source_doc_path?: string | null
-          source_doc_phase?: string | null
-          status?: string | null
-          submitted_at?: string | null
-          submitted_on_worktree?: string | null
-          submitted_to_claude?: boolean | null
-          success_criteria_count?: number | null
-          success_criteria_defined?: boolean | null
-          success_criteria_met?: number | null
-          task_type?: string | null
-          testing_notes?: string | null
-          title?: string | null
-          updated_at?: string | null
-          validation_status?: string | null
-          work_mode?: string | null
-          worktree?: string | null
-          worktree_active?: boolean | null
-          worktree_path?: string | null
-        }
-        Update: {
-          app?: string | null
-          claude_last_activity?: string | null
-          claude_raw_task?: string | null
-          claude_recovery_notes?: string | null
-          claude_request?: string | null
-          claude_response?: string | null
-          claude_submission_id?: string | null
-          claude_submission_status?: string | null
-          claude_submission_timestamp?: string | null
-          claude_submission_worktree?: string | null
-          completed_at?: string | null
-          completion_confidence?: number | null
-          created_at?: string | null
-          created_by?: string | null
-          current_lifecycle_stage?: string | null
-          description?: string | null
-          element_target?: Json | null
-          follow_up_tasks?: never
-          git_branch?: string | null
-          git_commit_current?: string | null
-          git_commit_start?: string | null
-          git_commits_count?: number | null
-          has_commits?: boolean | null
-          id?: string | null
-          is_subtask?: boolean | null
-          last_commit_at?: string | null
-          parent_task_id?: string | null
-          priority?: string | null
-          progress_status?: string | null
-          quality_gates_status?: string | null
-          requires_branch?: boolean | null
-          revision_count?: number | null
-          risk_assessment?: string | null
-          source_doc_id?: string | null
-          source_doc_path?: string | null
-          source_doc_phase?: string | null
-          status?: string | null
-          submitted_at?: string | null
-          submitted_on_worktree?: string | null
-          submitted_to_claude?: boolean | null
-          success_criteria_count?: number | null
-          success_criteria_defined?: boolean | null
-          success_criteria_met?: number | null
-          task_type?: string | null
-          testing_notes?: string | null
-          title?: string | null
-          updated_at?: string | null
-          validation_status?: string | null
-          work_mode?: string | null
-          worktree?: string | null
-          worktree_active?: boolean | null
-          worktree_path?: string | null
-        }
-        Relationships: [
-          {
-            foreignKeyName: "dev_tasks_parent_task_id_fkey"
-            columns: ["parent_task_id"]
-            isOneToOne: false
-            referencedRelation: "dev_tasks"
-<<<<<<< HEAD
-=======
-            referencedColumns: ["id"]
-          },
-          {
-            foreignKeyName: "dev_tasks_parent_task_id_fkey"
-            columns: ["parent_task_id"]
-            isOneToOne: false
-            referencedRelation: "dev_tasks_claude_active_view"
->>>>>>> 3d7ff955
-            referencedColumns: ["id"]
-          },
-          {
-            foreignKeyName: "dev_tasks_parent_task_id_fkey"
-            columns: ["parent_task_id"]
-            isOneToOne: false
-            referencedRelation: "dev_tasks_claude_active_view"
-            referencedColumns: ["id"]
-          },
-          {
-            foreignKeyName: "dev_tasks_parent_task_id_fkey"
-            columns: ["parent_task_id"]
-            isOneToOne: false
-<<<<<<< HEAD
-            referencedRelation: "dev_tasks_enhanced_view"
-            referencedColumns: ["id"]
-          },
-=======
             referencedRelation: "dev_tasks_with_follow_ups_view"
             referencedColumns: ["id"]
           },
@@ -10790,40 +8368,31 @@
             referencedRelation: "dev_tasks"
             referencedColumns: ["id"]
           },
->>>>>>> 3d7ff955
           {
             foreignKeyName: "dev_tasks_parent_task_id_fkey"
             columns: ["parent_task_id"]
             isOneToOne: false
-<<<<<<< HEAD
-            referencedRelation: "dev_tasks_with_continuous_docs_view"
-=======
             referencedRelation: "dev_tasks_claude_active_view"
->>>>>>> 3d7ff955
             referencedColumns: ["id"]
           },
           {
             foreignKeyName: "dev_tasks_parent_task_id_fkey"
             columns: ["parent_task_id"]
             isOneToOne: false
-            referencedRelation: "dev_tasks_with_follow_ups_view"
+            referencedRelation: "dev_tasks_enhanced_view"
             referencedColumns: ["id"]
           },
           {
             foreignKeyName: "dev_tasks_parent_task_id_fkey"
             columns: ["parent_task_id"]
             isOneToOne: false
-            referencedRelation: "dev_tasks_with_git_view"
+            referencedRelation: "dev_tasks_with_continuous_docs_view"
             referencedColumns: ["id"]
           },
           {
             foreignKeyName: "dev_tasks_parent_task_id_fkey"
             columns: ["parent_task_id"]
             isOneToOne: false
-<<<<<<< HEAD
-            referencedRelation: "work_summary_tracking_view"
-            referencedColumns: ["dev_task_id"]
-=======
             referencedRelation: "dev_tasks_with_follow_ups_view"
             referencedColumns: ["id"]
           },
@@ -10833,7 +8402,6 @@
             isOneToOne: false
             referencedRelation: "dev_tasks_with_git_view"
             referencedColumns: ["id"]
->>>>>>> 3d7ff955
           },
           {
             foreignKeyName: "dev_tasks_parent_task_id_fkey"
@@ -11560,10 +9128,6 @@
         }
         Relationships: []
       }
-<<<<<<< HEAD
-      sys_service_test_health_view: {
-        Row: {
-=======
       sys_service_health_analysis_view: {
         Row: {
           category: string | null
@@ -11655,7 +9219,6 @@
       }
       sys_service_test_health_view: {
         Row: {
->>>>>>> 3d7ff955
           avg_execution_time: number | null
           category: string | null
           failed_runs: number | null
@@ -11670,8 +9233,6 @@
         }
         Relationships: []
       }
-<<<<<<< HEAD
-=======
       sys_services_needing_attention_view: {
         Row: {
           category: string | null
@@ -11711,7 +9272,6 @@
         }
         Relationships: []
       }
->>>>>>> 3d7ff955
       sys_table_prefix_usage_view: {
         Row: {
           description: string | null
@@ -11722,8 +9282,6 @@
         }
         Relationships: []
       }
-<<<<<<< HEAD
-=======
       sys_tables_missing_definitions_view: {
         Row: {
           category: string | null
@@ -11733,7 +9291,6 @@
         }
         Relationships: []
       }
->>>>>>> 3d7ff955
       work_summary_tracking_view: {
         Row: {
           category: string | null
@@ -11882,8 +9439,6 @@
           user_exists: boolean
         }[]
       }
-<<<<<<< HEAD
-=======
       check_column_standards: {
         Args: { p_table_name: string }
         Returns: {
@@ -11893,13 +9448,10 @@
           suggestion: string
         }[]
       }
->>>>>>> 3d7ff955
       check_table_prefix_exists: {
         Args: { table_name: string }
         Returns: boolean
       }
-<<<<<<< HEAD
-=======
       check_table_rls_status: {
         Args: { p_table_name: string }
         Returns: {
@@ -11911,7 +9463,6 @@
         Args: { p_table_name: string; p_trigger_pattern: string }
         Returns: boolean
       }
->>>>>>> 3d7ff955
       check_user_id_foreign_keys: {
         Args: Record<PropertyKey, never>
         Returns: {
