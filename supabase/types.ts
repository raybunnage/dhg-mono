--- conflicted
+++ resolved
@@ -247,90 +247,6 @@
           work_date?: string
           worktree?: string | null
           worktree_path?: string | null
-        }
-        Relationships: []
-      }
-      app_page_features: {
-        Row: {
-          created_at: string | null
-          description: string | null
-          feature_name: string
-          feature_type: string | null
-          id: string
-          is_critical: boolean | null
-          page_id: string | null
-          service_dependencies: string[] | null
-          updated_at: string | null
-        }
-        Insert: {
-          created_at?: string | null
-          description?: string | null
-          feature_name: string
-          feature_type?: string | null
-          id?: string
-          is_critical?: boolean | null
-          page_id?: string | null
-          service_dependencies?: string[] | null
-          updated_at?: string | null
-        }
-        Update: {
-          created_at?: string | null
-          description?: string | null
-          feature_name?: string
-          feature_type?: string | null
-          id?: string
-          is_critical?: boolean | null
-          page_id?: string | null
-          service_dependencies?: string[] | null
-          updated_at?: string | null
-        }
-        Relationships: [
-          {
-            foreignKeyName: "app_page_features_page_id_fkey"
-            columns: ["page_id"]
-            isOneToOne: false
-            referencedRelation: "app_hierarchy_view"
-            referencedColumns: ["page_id"]
-          },
-          {
-            foreignKeyName: "app_page_features_page_id_fkey"
-            columns: ["page_id"]
-            isOneToOne: false
-            referencedRelation: "app_ui_pages"
-            referencedColumns: ["id"]
-          },
-        ]
-      }
-      app_ui_pages: {
-        Row: {
-          app_name: string
-          created_at: string | null
-          description: string | null
-          id: string
-          page_name: string
-          page_path: string | null
-          primary_service: string | null
-          updated_at: string | null
-        }
-        Insert: {
-          app_name: string
-          created_at?: string | null
-          description?: string | null
-          id?: string
-          page_name: string
-          page_path?: string | null
-          primary_service?: string | null
-          updated_at?: string | null
-        }
-        Update: {
-          app_name?: string
-          created_at?: string | null
-          description?: string | null
-          id?: string
-          page_name?: string
-          page_path?: string | null
-          primary_service?: string | null
-          updated_at?: string | null
         }
         Relationships: []
       }
@@ -711,9 +627,7 @@
           requires_auth: boolean | null
           requires_google_api: boolean | null
           status: string | null
-          typical_sequence: number | null
           updated_at: string | null
-          usage_frequency: number | null
           usage_pattern: string | null
         }
         Insert: {
@@ -731,9 +645,7 @@
           requires_auth?: boolean | null
           requires_google_api?: boolean | null
           status?: string | null
-          typical_sequence?: number | null
-          updated_at?: string | null
-          usage_frequency?: number | null
+          updated_at?: string | null
           usage_pattern?: string | null
         }
         Update: {
@@ -751,9 +663,7 @@
           requires_auth?: boolean | null
           requires_google_api?: boolean | null
           status?: string | null
-          typical_sequence?: number | null
-          updated_at?: string | null
-          usage_frequency?: number | null
+          updated_at?: string | null
           usage_pattern?: string | null
         }
         Relationships: [
@@ -795,13 +705,6 @@
           is_required?: boolean | null
         }
         Relationships: [
-          {
-            foreignKeyName: "command_dependencies_command_id_fkey"
-            columns: ["command_id"]
-            isOneToOne: false
-            referencedRelation: "cli_commands_ordered_view"
-            referencedColumns: ["id"]
-          },
           {
             foreignKeyName: "command_dependencies_command_id_fkey"
             columns: ["command_id"]
@@ -1200,132 +1103,55 @@
             foreignKeyName: "dev_task_commits_task_id_fkey"
             columns: ["task_id"]
             isOneToOne: false
-            referencedRelation: "dev_task_elements_view"
-            referencedColumns: ["task_id"]
+            referencedRelation: "dev_tasks"
+            referencedColumns: ["id"]
           },
           {
             foreignKeyName: "dev_task_commits_task_id_fkey"
             columns: ["task_id"]
             isOneToOne: false
-            referencedRelation: "dev_tasks"
+            referencedRelation: "dev_tasks_enhanced_view"
             referencedColumns: ["id"]
           },
           {
             foreignKeyName: "dev_task_commits_task_id_fkey"
             columns: ["task_id"]
             isOneToOne: false
-            referencedRelation: "dev_tasks_enhanced_view"
+            referencedRelation: "dev_tasks_with_continuous_docs_view"
             referencedColumns: ["id"]
           },
           {
             foreignKeyName: "dev_task_commits_task_id_fkey"
             columns: ["task_id"]
             isOneToOne: false
-            referencedRelation: "dev_tasks_with_continuous_docs_view"
-            referencedColumns: ["id"]
-          },
-          {
-            foreignKeyName: "dev_task_commits_task_id_fkey"
-            columns: ["task_id"]
-            isOneToOne: false
-<<<<<<< HEAD
             referencedRelation: "dev_tasks_with_git_view"
             referencedColumns: ["id"]
           },
         ]
       }
-      dev_task_element_links: {
-        Row: {
-          created_at: string | null
-          element_id: string
-          element_type: string
+      dev_task_files: {
+        Row: {
+          action: string | null
+          created_at: string | null
+          file_path: string
           id: string
           task_id: string | null
         }
         Insert: {
-          created_at?: string | null
-          element_id: string
-          element_type: string
+          action?: string | null
+          created_at?: string | null
+          file_path: string
           id?: string
           task_id?: string | null
         }
         Update: {
-          created_at?: string | null
-          element_id?: string
-          element_type?: string
+          action?: string | null
+          created_at?: string | null
+          file_path?: string
           id?: string
           task_id?: string | null
         }
         Relationships: [
-          {
-            foreignKeyName: "dev_task_element_links_task_id_fkey"
-            columns: ["task_id"]
-            isOneToOne: false
-            referencedRelation: "dev_task_elements_view"
-            referencedColumns: ["task_id"]
-          },
-          {
-            foreignKeyName: "dev_task_element_links_task_id_fkey"
-            columns: ["task_id"]
-            isOneToOne: false
-            referencedRelation: "dev_tasks"
-            referencedColumns: ["id"]
-          },
-          {
-            foreignKeyName: "dev_task_element_links_task_id_fkey"
-            columns: ["task_id"]
-            isOneToOne: false
-            referencedRelation: "dev_tasks_enhanced_view"
-            referencedColumns: ["id"]
-          },
-          {
-            foreignKeyName: "dev_task_element_links_task_id_fkey"
-            columns: ["task_id"]
-            isOneToOne: false
-            referencedRelation: "dev_tasks_with_continuous_docs_view"
-            referencedColumns: ["id"]
-          },
-          {
-            foreignKeyName: "dev_task_element_links_task_id_fkey"
-            columns: ["task_id"]
-            isOneToOne: false
-=======
->>>>>>> 80afb01a
-            referencedRelation: "dev_tasks_with_git_view"
-            referencedColumns: ["id"]
-          },
-        ]
-      }
-      dev_task_files: {
-        Row: {
-          action: string | null
-          created_at: string | null
-          file_path: string
-          id: string
-          task_id: string | null
-        }
-        Insert: {
-          action?: string | null
-          created_at?: string | null
-          file_path: string
-          id?: string
-          task_id?: string | null
-        }
-        Update: {
-          action?: string | null
-          created_at?: string | null
-          file_path?: string
-          id?: string
-          task_id?: string | null
-        }
-        Relationships: [
-          {
-            foreignKeyName: "dev_task_files_task_id_fkey"
-            columns: ["task_id"]
-            isOneToOne: false
-            referencedRelation: "dev_task_elements_view"
-            referencedColumns: ["task_id"]
-          },
           {
             foreignKeyName: "dev_task_files_task_id_fkey"
             columns: ["task_id"]
@@ -1398,13 +1224,6 @@
             foreignKeyName: "dev_task_lifecycle_stages_task_id_fkey"
             columns: ["task_id"]
             isOneToOne: false
-            referencedRelation: "dev_task_elements_view"
-            referencedColumns: ["task_id"]
-          },
-          {
-            foreignKeyName: "dev_task_lifecycle_stages_task_id_fkey"
-            columns: ["task_id"]
-            isOneToOne: false
             referencedRelation: "dev_tasks"
             referencedColumns: ["id"]
           },
@@ -1466,13 +1285,6 @@
           task_id?: string | null
         }
         Relationships: [
-          {
-            foreignKeyName: "dev_task_quality_gates_task_id_fkey"
-            columns: ["task_id"]
-            isOneToOne: false
-            referencedRelation: "dev_task_elements_view"
-            referencedColumns: ["task_id"]
-          },
           {
             foreignKeyName: "dev_task_quality_gates_task_id_fkey"
             columns: ["task_id"]
@@ -1551,34 +1363,27 @@
             foreignKeyName: "dev_task_success_criteria_task_id_fkey"
             columns: ["task_id"]
             isOneToOne: false
-            referencedRelation: "dev_task_elements_view"
-            referencedColumns: ["task_id"]
+            referencedRelation: "dev_tasks"
+            referencedColumns: ["id"]
           },
           {
             foreignKeyName: "dev_task_success_criteria_task_id_fkey"
             columns: ["task_id"]
             isOneToOne: false
-            referencedRelation: "dev_tasks"
+            referencedRelation: "dev_tasks_enhanced_view"
             referencedColumns: ["id"]
           },
           {
             foreignKeyName: "dev_task_success_criteria_task_id_fkey"
             columns: ["task_id"]
             isOneToOne: false
-            referencedRelation: "dev_tasks_enhanced_view"
+            referencedRelation: "dev_tasks_with_continuous_docs_view"
             referencedColumns: ["id"]
           },
           {
             foreignKeyName: "dev_task_success_criteria_task_id_fkey"
             columns: ["task_id"]
             isOneToOne: false
-            referencedRelation: "dev_tasks_with_continuous_docs_view"
-            referencedColumns: ["id"]
-          },
-          {
-            foreignKeyName: "dev_task_success_criteria_task_id_fkey"
-            columns: ["task_id"]
-            isOneToOne: false
             referencedRelation: "dev_tasks_with_git_view"
             referencedColumns: ["id"]
           },
@@ -1604,13 +1409,6 @@
           task_id?: string | null
         }
         Relationships: [
-          {
-            foreignKeyName: "dev_task_tags_task_id_fkey"
-            columns: ["task_id"]
-            isOneToOne: false
-            referencedRelation: "dev_task_elements_view"
-            referencedColumns: ["task_id"]
-          },
           {
             foreignKeyName: "dev_task_tags_task_id_fkey"
             columns: ["task_id"]
@@ -1690,13 +1488,6 @@
             foreignKeyName: "dev_task_validations_task_id_fkey"
             columns: ["task_id"]
             isOneToOne: false
-            referencedRelation: "dev_task_elements_view"
-            referencedColumns: ["task_id"]
-          },
-          {
-            foreignKeyName: "dev_task_validations_task_id_fkey"
-            columns: ["task_id"]
-            isOneToOne: false
             referencedRelation: "dev_tasks"
             referencedColumns: ["id"]
           },
@@ -1755,13 +1546,6 @@
           task_id?: string | null
         }
         Relationships: [
-          {
-            foreignKeyName: "dev_task_work_sessions_task_id_fkey"
-            columns: ["task_id"]
-            isOneToOne: false
-            referencedRelation: "dev_task_elements_view"
-            referencedColumns: ["task_id"]
-          },
           {
             foreignKeyName: "dev_task_work_sessions_task_id_fkey"
             columns: ["task_id"]
@@ -1930,13 +1714,6 @@
             foreignKeyName: "dev_tasks_parent_task_id_fkey"
             columns: ["parent_task_id"]
             isOneToOne: false
-            referencedRelation: "dev_task_elements_view"
-            referencedColumns: ["task_id"]
-          },
-          {
-            foreignKeyName: "dev_tasks_parent_task_id_fkey"
-            columns: ["parent_task_id"]
-            isOneToOne: false
             referencedRelation: "dev_tasks"
             referencedColumns: ["id"]
           },
@@ -2329,45 +2106,6 @@
           name?: string | null
           prompt_id?: string | null
           updated_at?: string | null
-        }
-        Relationships: []
-      }
-      element_success_criteria: {
-        Row: {
-          created_at: string | null
-          criteria_description: string | null
-          criteria_title: string
-          element_id: string
-          element_type: string
-          id: string
-          is_required: boolean | null
-          suggested_by: string | null
-          updated_at: string | null
-          validation_type: string | null
-        }
-        Insert: {
-          created_at?: string | null
-          criteria_description?: string | null
-          criteria_title: string
-          element_id: string
-          element_type: string
-          id?: string
-          is_required?: boolean | null
-          suggested_by?: string | null
-          updated_at?: string | null
-          validation_type?: string | null
-        }
-        Update: {
-          created_at?: string | null
-          criteria_description?: string | null
-          criteria_title?: string
-          element_id?: string
-          element_type?: string
-          id?: string
-          is_required?: boolean | null
-          suggested_by?: string | null
-          updated_at?: string | null
-          validation_type?: string | null
         }
         Relationships: []
       }
@@ -4953,33 +4691,6 @@
         }
         Relationships: []
       }
-      success_criteria_templates: {
-        Row: {
-          created_at: string | null
-          criteria_set: Json
-          description: string | null
-          element_type: string
-          id: string
-          template_name: string
-        }
-        Insert: {
-          created_at?: string | null
-          criteria_set: Json
-          description?: string | null
-          element_type: string
-          id?: string
-          template_name: string
-        }
-        Update: {
-          created_at?: string | null
-          criteria_set?: Json
-          description?: string | null
-          element_type?: string
-          id?: string
-          template_name?: string
-        }
-        Relationships: []
-      }
       sys_app_service_dependencies: {
         Row: {
           app_id: string
@@ -5731,34 +5442,6 @@
         }
         Relationships: []
       }
-      app_hierarchy_view: {
-        Row: {
-          app_name: string | null
-          critical_feature_count: number | null
-          feature_count: number | null
-          feature_criteria_count: number | null
-          page_criteria_count: number | null
-          page_description: string | null
-          page_id: string | null
-          page_name: string | null
-          page_path: string | null
-          primary_service: string | null
-        }
-        Relationships: []
-      }
-      cli_commands_ordered_view: {
-        Row: {
-          command_name: string | null
-          criteria_count: number | null
-          description: string | null
-          display_order: number | null
-          id: string | null
-          pipeline_name: string | null
-          typical_sequence: number | null
-          usage_frequency: number | null
-        }
-        Relationships: []
-      }
       command_refactor_needing_attention_view: {
         Row: {
           command_name: string | null
@@ -5789,18 +5472,6 @@
           count: number | null
           current_status: string | null
           pipeline: string | null
-        }
-        Relationships: []
-      }
-      dev_task_elements_view: {
-        Row: {
-          element_criteria_count: number | null
-          element_id: string | null
-          element_name: string | null
-          element_type: string | null
-          task_criteria_count: number | null
-          task_id: string | null
-          task_title: string | null
         }
         Relationships: []
       }
@@ -5862,13 +5533,6 @@
             foreignKeyName: "dev_tasks_parent_task_id_fkey"
             columns: ["parent_task_id"]
             isOneToOne: false
-            referencedRelation: "dev_task_elements_view"
-            referencedColumns: ["task_id"]
-          },
-          {
-            foreignKeyName: "dev_tasks_parent_task_id_fkey"
-            columns: ["parent_task_id"]
-            isOneToOne: false
             referencedRelation: "dev_tasks"
             referencedColumns: ["id"]
           },
@@ -5948,16 +5612,6 @@
             foreignKeyName: "dev_tasks_parent_task_id_fkey"
             columns: ["parent_task_id"]
             isOneToOne: false
-<<<<<<< HEAD
-            referencedRelation: "dev_task_elements_view"
-            referencedColumns: ["task_id"]
-          },
-          {
-            foreignKeyName: "dev_tasks_parent_task_id_fkey"
-            columns: ["parent_task_id"]
-            isOneToOne: false
-=======
->>>>>>> 80afb01a
             referencedRelation: "dev_tasks"
             referencedColumns: ["id"]
           },
@@ -6019,13 +5673,6 @@
           updated_at: string | null
         }
         Relationships: [
-          {
-            foreignKeyName: "dev_tasks_parent_task_id_fkey"
-            columns: ["parent_task_id"]
-            isOneToOne: false
-            referencedRelation: "dev_task_elements_view"
-            referencedColumns: ["task_id"]
-          },
           {
             foreignKeyName: "dev_tasks_parent_task_id_fkey"
             columns: ["parent_task_id"]
