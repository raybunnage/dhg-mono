# Claude Code Instructions (v1.03)

## ⚠️ CRITICAL: Database Tables Have Been Renamed

Many database tables have undergone a major renaming effort. When troubleshooting issues with missing tables or outdated code references, consult the `sys_table_migrations` table or use the reference below:

| Old Table Name | New Table Name | Purpose |
|----------------|----------------|---------|
| allowed_emails | auth_allowed_emails | Authentication email allowlist |
| citation_expert_aliases | expert_citation_aliases | Expert citation aliases (intermediate) |
| cli_auth_tokens | auth_cli_tokens | CLI authentication tokens |
| cli_command_tracking | command_tracking | CLI command usage tracking |
| documentation_files | doc_files | Documentation file storage |
| document_concepts | learn_document_concepts | Document concept mapping |
| emails | email_messages | Email message storage |
| expert_citation_aliases | expert_profile_aliases | Expert profile aliases |
| expert_documents | google_expert_documents | Expert documents from Google Drive |
| experts | expert_profiles | Expert information storage |
| learning_topics | learn_topics | Learning topic definitions |
| media_bookmarks | learn_media_bookmarks | Media bookmarks |
| media_playback_events | learn_media_playback_events | Media playback tracking |
| media_sessions | learn_media_sessions | Media session tracking |
| media_topic_segments | learn_media_topic_segments | Media topic segments |
| mime_types | sys_mime_types | System MIME type registry |
| presentation_assets | media_presentation_assets | Presentation media assets |
| presentations | media_presentations | Media presentations |
| processing_batches | batch_processing | Batch processing operations |
| prompt_categories | ai_prompt_categories | Prompt categorization |
| prompt_output_templates | ai_prompt_output_templates | Prompt output templates |
| prompt_relationships | ai_prompt_relationships | Prompt relationships |
| prompts | ai_prompts | AI prompt storage |
| prompt_template_associations | ai_prompt_template_associations | Template associations |
| scripts | scripts_registry | Script management registry |
| sources_google | google_sources | Google Drive file metadata |
| sources_google_experts | google_sources_experts | Google sources expert mapping |
| subject_classifications | learn_subject_classifications | Subject classifications |
| sync_history | google_sync_history | Google Drive sync tracking |
| sync_statistics | google_sync_statistics | Sync operation statistics |
| table_classifications | learn_document_classifications | Document classification tracking |
| user_content_scores | learn_user_scores | User content scores |
| user_filter_profile_drives | filter_user_profile_drives | User drive filters |
| user_filter_profiles | filter_user_profiles | User filter profiles |
| user_learning_analytics | learn_user_analytics | Learning analytics data |
| user_profiles_v2 | auth_user_profiles | User profile information |
| user_subject_interests | learn_user_interests | User learning interests |

**Note**: This is a temporary reference while code is being updated. Always check `supabase/types.ts` for the current schema.

⚠️ **CRITICAL: ASK BEFORE WORKAROUNDS**
- **NEVER implement workarounds without explicit permission**
- If you encounter an issue or error, STOP and explain the problem clearly
- Present options for proceeding, including proper solutions vs. temporary workarounds
- Let the user decide how to proceed - don't try to "make things work" by circumventing issues
- When problems arise, focus on fixing root causes, not symptoms

⚠️ **SHARED SERVICES AVAILABLE**
- Check `packages/shared/services/` for existing functionality before implementing new features
- Health check tools: `./scripts/cli-pipeline/maintenance-cli.sh health-check`

⚠️ **CRITICAL: CODE REVIEW CHECKLIST**

## BEFORE WRITING ANY CODE:
- Review this CLAUDE.md file completely to understand project standards
- Check if existing shared services can solve the problem (`packages/shared/services`)
- Identify the appropriate location for new code (CLI pipeline, shared services, etc.)
- Check if similar functionality already exists that can be reused
- Look for opportunities to create or enhance singleton services
- Verify which environment variables are needed (always use .env files, never hardcode secrets)
- Ensure database operations will properly handle IDs (never null, use UUIDs)
- Use ONLY `supabase/types.ts` for database schema information (the single source of truth)

## AFTER WRITING CODE BUT BEFORE SUBMITTING:
- Run `tsc --noEmit` to check for TypeScript errors
- Verify all parameters and variables have explicit types (avoid implicit 'any')
- Ensure no hardcoded credentials or secrets exist in the code
- Check if any functionality should be moved to shared services
- Verify CLI commands are properly integrated into the pipeline structure
- Test the code with real data to ensure it works as expected
- For refactored code, thoroughly verify the functionality is unchanged
- If moving functionality to shared services, test both before and after
- Run appropriate tests for both the original behavior and any enhancements

## Code Organization Principles

0. **⚠️ CRITICAL: NEVER ADD FILES TO THE ROOT DIRECTORY**: 
   - ⚠️ **NEVER create any files in the root of the project directory**
   - ⚠️ **NEVER put scripts or tests in the root - use the dedicated `scripts/` folder structure**
   - All new files MUST be placed in the appropriate subdirectory:
     - **New scripts/CLI commands**: `scripts/cli-pipeline/{domain}/` (e.g., `scripts/cli-pipeline/google_sync/`, `scripts/cli-pipeline/document/`)
     - **New services**: `packages/shared/services/`
     - **New documentation**: `docs/{appropriate-category}/`
   - The `scripts/cli-pipeline/` folder contains domain-specific pipelines - this is where ALL new script files belong
   - If unsure where a file should go, ask for clarification rather than defaulting to the root
   
1. **Shared Services First**: Always prioritize using and enhancing the shared services in `packages/shared`. Before implementing any functionality, check if an existing service can be used or extended.
   - Check for existing services in `packages/shared/services` that could solve the problem
   - Consider creating new shared services when implementing functionality that could be reused
   - Avoid duplicating functionality that already exists in shared services
   - When enhancing CLI scripts, first check if the functionality can be implemented by using shared services

2. **UI Pages as Service Sources**: When examining UI pages in `apps/dhg-improve-experts`, treat them as potential sources for shared services. These comprehensive pages often contain functionality that can be abstracted into reusable services. Future refactoring will create "New" + page name versions that leverage these shared services while preserving the React UI components.

3. **CLI Pipeline Architecture**: 
   - ⚠️ **ALL new scripts MUST go in `scripts/cli-pipeline/{domain}/`**
   - ⚠️ **NEVER place scripts directly in `/scripts/` root folder**
   - Available domains: `google_sync/`, `document/`, `document_types/`, `media-processing/`, `presentations/`, `prompt_service/`
   - Keep flat file structure within pipeline folders - no nested subfolders
   - Each pipeline uses commander.js for CLI integration
   - Each pipeline has its own package.json with commander.js v11.0.0
   - Always implement command tracking for new commands

4. **Essential Patterns**:

   **Singleton Services**: Always use existing singletons:
   - ⚠️ **Supabase**: `SupabaseClientService.getInstance().getClient()`
   - ⚠️ **Claude AI**: `import { claudeService } from '../../../packages/shared/services/claude-service/claude-service';`
   - ⚠️ **NEVER create direct clients** - always use the singleton services

   **Database Schema**: 
   - ⚠️ **ONLY use `supabase/types.ts`** for database schema information
   - This is the single source of truth for all table structures and relationships

   **Database Table Naming Convention**:
   When creating new tables, follow the established prefix pattern:
   - `auth_` - Authentication & user management (e.g., auth_sessions, auth_tokens)
   - `ai_` - AI & prompt management (e.g., ai_models, ai_conversations)
   - `google_` - Google Drive integration (e.g., google_folders, google_permissions)
   - `learn_` - Learning platform features (e.g., learn_courses, learn_progress)
   - `media_` - Media & presentations (e.g., media_thumbnails, media_transcripts)
   - `doc_` - Document management (e.g., doc_versions, doc_comments, doc_continuous_monitoring)
   - `expert_` - Expert system (e.g., expert_ratings, expert_specialties)
   - `email_` - Email system (e.g., email_templates, email_logs)
   - `command_` - Command & analytics (e.g., command_aliases, command_logs)
   - `filter_` - User filtering & preferences (e.g., filter_rules, filter_history)
   - `batch_` - Batch operations (e.g., batch_jobs, batch_results)
   - `scripts_` - Script management (e.g., scripts_versions, scripts_logs)
   - `sys_` - System & infrastructure (e.g., sys_logs, sys_settings)
   - `dev_` - Development & task management (e.g., dev_tasks, dev_task_copies, dev_merge_queue, dev_merge_checklist)
   
   **Examples**: 
   - New authentication feature → `auth_password_resets`
   - New AI feature → `ai_embeddings`
   - New learning feature → `learn_quiz_results`
   
   Always check existing prefixes before creating a new one. All migrations must be tracked in `sys_table_migrations`.
   
   **Table Creation Dates**: When creating new tables, always add an entry to `sys_table_definitions` with the creation date:
   ```sql
   -- After creating your table, add its metadata
   INSERT INTO sys_table_definitions (table_schema, table_name, description, purpose, created_date)
   VALUES ('public', 'your_new_table', 'Brief description', 'Purpose/use case', CURRENT_DATE);
   ```

   **Security**:
   - ⚠️ **NEVER hardcode credentials** - always use environment variables from `.env.development`
   - Check for hardcoded secrets before submitting any code

5. **Archiving Strategy**: 
   - Archive temporary or unused code in `.archived_scripts` folders within the appropriate domain directory
   - Archive outdated documentation in `.archive_docs` folders within doc markdown directories
   - Append the date to archived filenames (e.g., `scripts/cli-pipeline/google_sync/.archived_scripts/some-script.20250330.ts`)
   - This keeps the active codebase clean while preserving code history for potential future reference
   - Before archiving, ensure the code is not referenced elsewhere in the project


## CLI Pipeline Integration Requirements

1. **Always Integrate New Commands**:
   - ⚠️ **EVERY new script MUST be integrated into the appropriate CLI pipeline**
   - ⚠️ **Always integrate into the shell script CLI** (e.g., `google-sync-cli.sh`) - this is what I actually use
   - ⚠️ **NEVER provide standalone `ts-node` scripts** - make commands accessible via the CLI pipeline
   - Identify the correct domain: `document/`, `google_sync/`, `media-processing/`, `presentations/`, etc.
   - Add proper help text and ensure commands appear in `--help` output

2. **Command Tracking**:
   - ⚠️ **ALWAYS implement command tracking** for new CLI commands
   - Add to shell script wrapper using `track_command` function
   - Copy structure from existing pipelines (e.g., google-sync-cli.sh)
   - ⚠️ **After adding new commands, ALWAYS run**:
     ```bash
     ./scripts/cli-pipeline/all_pipelines/all-pipelines-cli.sh populate-command-registry
     ./scripts/cli-pipeline/all_pipelines/all-pipelines-cli.sh sync-command-status
     ```
     This ensures new commands are registered and tracking is enabled

3. **Implementation Standards**:
   - Implement full functionality, not placeholder code
   - Include proper error handling and logging
   - Test commands with real data before submitting

## CLI Command Registry

**Before creating new CLI commands**, check the existing command registry:
```sql
-- Check existing commands in a specific pipeline
SELECT cp.name as pipeline_name, cd.command_name, cd.description 
FROM command_pipelines cp
JOIN command_definitions cd ON cd.pipeline_id = cp.id
WHERE cp.name = 'google_sync' 
ORDER BY cd.command_name;

-- Check all active pipelines and their commands
SELECT cp.name as pipeline_name, cp.display_name, 
       COUNT(cd.id) as command_count, cp.status
FROM command_pipelines cp
LEFT JOIN command_definitions cd ON cd.pipeline_id = cp.id
WHERE cp.status = 'active'
GROUP BY cp.id, cp.name, cp.display_name, cp.status
ORDER BY cp.name;

-- Check which tables a pipeline uses
SELECT cpt.table_name, cpt.operation_type, cpt.description
FROM command_pipeline_tables cpt
JOIN command_pipelines cp ON cp.id = cpt.pipeline_id
WHERE cp.name = 'google_sync'
ORDER BY cpt.table_name;
```

**Key Registry Tables**:
- `command_pipelines` - CLI pipeline scripts (e.g., google-sync-cli.sh)
- `command_definitions` - Individual commands within each pipeline
- `command_pipeline_tables` - Database tables used by each pipeline
- `scripts_registry` - Individual script files (separate from CLI commands)

**Note**: CLI commands (in pipelines) and individual scripts are tracked separately. Focus on the command_* tables for CLI pipeline work.

## Development Workflow

1. **Quality Assurance**:
   - Run `tsc --noEmit` to check TypeScript errors before submitting
   - Test commands with real data and proper arguments
   - Verify no hardcoded credentials exist in code
   - Ensure CLI commands are properly integrated into pipeline structure

2. **Database Migration Workflow**:
   - ✅ **Types.ts is automatically regenerated after successful migrations**
   - The run-staged command now automatically runs: `pnpm supabase gen types typescript --project-id jdksnfkupzywjdfefkyj > supabase/types.ts`
   - This ensures TypeScript interfaces always match the updated database schema
   - If type generation fails, the command provides manual instructions
   - Consider committing the updated types.ts file along with your migration

3. **Safe Refactoring**:
   - ⚠️ **Never break existing functionality**
   - Make small, incremental changes and test after each step
   - When moving code to shared services: make it work first, then extract, then replace
   - Ask for permission before major architectural changes

4. **Document Solutions After Struggles**:
   - ⚠️ **After overcoming significant challenges, update this CLAUDE.md file**
   - Add concise troubleshooting guidance for future reference
   - Include specific error messages, root causes, and solutions
   - Follow the existing format with ❌ Problem and ✅ Solution examples
   - Focus on patterns that could help with similar issues in the future

## Final Checklist

⚠️ **BEFORE SUBMITTING CODE:**
1. Run `tsc --noEmit` to check TypeScript errors
2. Verify no hardcoded credentials in source files
3. Test CLI command functionality with real data
4. Ensure scripts are in proper `scripts/cli-pipeline/{domain}/` location
5. Check that commands are integrated into shell script CLI

## Project Structure
- **Monorepo with multiple apps** - When debugging issues, check working apps for patterns
- `apps/` - Multiple applications (dhg-hub, dhg-audio, dhg-improve-experts, etc.)
- `packages/shared/services/` - Reusable services (preferred for new functionality)
- `scripts/cli-pipeline/{domain}/` - CLI commands (ONLY place for new scripts)
- `supabase/types.ts` - Database schema (single source of truth)

## Database Migration Workflow

When creating database migrations, use the CLI pipeline commands:
1. **Validate**: `./scripts/cli-pipeline/database/database-cli.sh migration validate [migration.sql]`
2. **Test**: `./scripts/cli-pipeline/database/database-cli.sh migration test [migration.sql]`
3. **Apply**: `./scripts/cli-pipeline/database/database-cli.sh migration run-staged [migration.sql]`

This ensures migrations are properly tested before applying to the database.

## Common Issues to Avoid

1. **Creating files in wrong locations**: 
   - ❌ NEVER put scripts in the root directory
   - ❌ NEVER put scripts directly in `/scripts/` folder
   - ✅ ALWAYS use `scripts/cli-pipeline/{domain}/`
   - ✅ Example: `/scripts/cli-pipeline/prompt_service/check-prompt.ts`

2. **Direct database clients**: 
   - ❌ NEVER create your own Supabase clients
   - ✅ ALWAYS use `SupabaseClientService.getInstance().getClient()`

3. **Hardcoded credentials**: 
   - ❌ NEVER hardcode API keys or secrets
   - ✅ ALWAYS use environment variables from `.env.development`

4. **Implementing workarounds**: 
   - ❌ NEVER implement workarounds without permission
   - ✅ ALWAYS ask before taking shortcuts or temporary solutions

5. **Standalone scripts**: 
   - ❌ NEVER create standalone `ts-node` scripts
   - ✅ ALWAYS integrate into shell script CLI pipelines

6. **SQL Function Column Ambiguity**:
   - ❌ **Problem**: "column reference is ambiguous" errors in PostgreSQL functions
   - ✅ **Solution**: Always qualify column names with table alias in ORDER BY/WHERE clauses
   - Example fix:
     ```sql
     -- ❌ WRONG: Ambiguous column reference
     SELECT * FROM table_info ORDER BY table_name;
     
     -- ✅ CORRECT: Qualified column reference
     SELECT * FROM table_info ORDER BY table_info.table_name;
     ```
   - This commonly occurs when RETURNS TABLE has columns with same names as query columns

## Debugging in a Monorepo Context

1. **When an app has configuration issues**:
   - ✅ **Compare with working apps** - Check how dhg-hub, dhg-improve-experts configure similar features
   - ✅ **Look for patterns** - Router setup, imports, environment variables
   - Example: If Vite config fails in dhg-audio, check dhg-hub's working vite.config.ts

2. **React Router common patterns**:
   - Most apps use `BrowserRouter` in main.tsx, not App.tsx
   - Check working apps for the correct pattern before making changes

3. **Import resolution issues**:
   - If `@shared/components` imports fail, it may be a deeper config issue
   - Don't assume simple fixes - check if other apps successfully import from shared
   - Consider using temporary placeholders while investigating root cause
   
   **Shared Component Import Pattern Fix (dhg-audio example)**:
   - ❌ **Problem**: `import { ProfileForm } from '@shared/components'` - General export may not be configured
   - ✅ **Solution**: Use specific path imports like working apps do
   - Example fix: `import { ProfileForm } from '@shared/components/profile/ProfileForm'`
   - **Debugging steps**:
     1. Check how working apps (dhg-admin-config, dhg-improve-experts) import the same component
     2. Look for the component's actual file location in `packages/shared/components/`
     3. Use the specific path import instead of relying on index.ts re-exports
     4. If multiple apps use different patterns, follow the most recent/working pattern

4. **Cleanup and refactoring**:
   - ⚠️ **Test incrementally** - Don't remove multiple files at once
   - ⚠️ **Understand file purpose** - Some files (like auth-service.ts) may be for future use
   - ⚠️ **Keep essential debug logs** - Remove verbose logs but keep error handling
   - After cleanup, always test the app still works before committing

## TypeScript Best Practices

- Explicitly type ALL function parameters, variables, and return types
- Avoid `any` type; use `unknown` with type guards instead
- Always run `tsc --noEmit` before submitting code
- Handle undefined/null values properly
- Use types from `supabase/types.ts` for database operations

## Supabase Query Patterns

**Connection Setup**:
```typescript
import { SupabaseClientService } from '../../../packages/shared/services/supabase-client';
const supabase = SupabaseClientService.getInstance().getClient();
```

**Basic Query with Error Handling**:
```typescript
const { data, error } = await supabase
  .from('table_name')
  .select('column1, column2')
  .limit(10);

if (error) {
  console.error('Database error:', error);
  throw new Error(`Failed to retrieve data: ${error.message}`);
}
```

**Insert with Auto-Generated ID**:
```typescript
const { data, error } = await supabase
  .from('table_name')
  .insert({ column1: value1, column2: value2 })
  .select(); // Always include select() to get the inserted record
```

**Key Points**:
- Always use `SupabaseClientService` singleton - never create direct clients
- Always handle errors properly with `if (error)` checks
- Include `.select()` after inserts to get the created record
- Consult `supabase/types.ts` for schema information (single source of truth)
- Use proper column names: `experts.expert_name`, `document_types.name`

**Accessing auth.users Table**:
```typescript
// ❌ WRONG: Direct table access doesn't work from client code
const { data, error } = await supabase.from('auth.users').select('*');

// ✅ CORRECT: Use the auth admin API with service role key
const { data: { users }, error } = await supabase.auth.admin.listUsers();

// ✅ CORRECT: In SQL migrations, you CAN directly reference auth.users
// UPDATE auth_allowed_emails SET auth_user_id = (SELECT id FROM auth.users WHERE email = ...)
```

**Note**: The `auth.users` table is in the auth schema and requires special access. Use the auth admin API methods when working with user data from TypeScript/JavaScript code.

## Claude Service Usage

**Import and Use the Singleton**:
```typescript
import { claudeService } from '../../../packages/shared/services/claude-service/claude-service';

// Use directly - never create new instances
const response = await claudeService.sendPrompt('Your prompt');
const jsonResponse = await claudeService.getJsonResponse('Your prompt');
```

## Database Table Relationships

### sources_google and expert_documents Recursive Search

The `sources_google` table uses a hierarchical structure for Google Drive folders and files:

**Key Principles:**
- **Use Google Drive IDs, not Supabase UUIDs** for navigation
- **path_depth field**: High-level folders have `path_depth = 0`, with nested folders incrementing this value
- **Hierarchy navigation**: Use `drive_id` and `parent_folder_id` fields to traverse the folder structure

**Example Recursive Query Pattern:**
```sql
-- Find all documents in a folder and its subfolders
WITH RECURSIVE folder_tree AS (
  -- Base case: start with target folder
  SELECT drive_id, parent_folder_id, name, path_depth, 0 as level
  FROM sources_google 
  WHERE drive_id = 'target_folder_id'
  
  UNION ALL
  
  -- Recursive case: find children
  SELECT s.drive_id, s.parent_folder_id, s.name, s.path_depth, ft.level + 1
  FROM sources_google s
  INNER JOIN folder_tree ft ON s.parent_folder_id = ft.drive_id
)
SELECT * FROM folder_tree;
```

**Important:** When implementing recursive folder traversal or searching operations, always use the `drive_id` and `parent_folder_id` fields to navigate the hierarchy, not the Supabase UUIDs.

## Cross-Environment Shared Services

### Environment-Aware Service Design

When creating shared services that work across different environments (browser vs server/CLI), follow these patterns:

**❌ Problem**: Singleton services that auto-initialize clients in constructors
```typescript
export class MyService {
  private static instance: MyService;
  private supabase = SupabaseClientService.getInstance().getClient(); // Fails in browser!
  
  private constructor() {}
  static getInstance() { return this.instance ||= new MyService(); }
}
```

**✅ Solution**: Dependency injection pattern with environment-specific client configuration
```typescript
export class MyService {
  private supabase: SupabaseClient<any>;
  
  constructor(supabaseClient: SupabaseClient<any>) {
    this.supabase = supabaseClient;
  }
}

// Browser usage: new MyService(browserConfiguredSupabaseClient)
// CLI usage: new MyService(SupabaseClientService.getInstance().getClient())
```

**Key Lessons:**
- Browser apps use `VITE_` prefixed environment variables, CLI/server use standard names
- Shared services should accept configured clients rather than creating them
- Use adapter pattern in apps to maintain backward compatibility
- Each environment handles its own client configuration needs

### Vite Cache Issues - Not Seeing Latest Code Changes

**❌ Problem**: After making code changes, running `pnpm dev` doesn't show the latest changes - old code still runs
- Vite aggressively caches modules in `node_modules/.vite`
- Browser caches can also prevent seeing updates
- Hot Module Replacement (HMR) sometimes fails silently
- TypeScript build artifacts can get stale

**✅ Solution**: Use the cache clearing scripts to ensure fresh builds
1. **For all apps**: `./scripts/clear-all-caches.sh`
2. **For specific app**: `./scripts/clear-app-cache.sh dhg-audio`
3. **Best practice**: `./scripts/dev-fresh.sh dhg-audio` (clears cache AND starts dev server)

**Additional steps**:
- Always hard refresh browser: Cmd+Shift+R (Mac) or Ctrl+Shift+R (Windows/Linux)
- Or in DevTools: Right-click refresh → "Empty Cache and Hard Reload"
- If issues persist, restart your terminal session

**Root causes**:
- Vite stores compiled modules in `.vite` cache directory
- File watchers sometimes miss changes in monorepo setups
- Symlinked packages can confuse the module resolution
- Browser ServiceWorkers can serve stale content

### Universal Supabase Adapter

**✅ Solution**: The project includes a universal Supabase adapter that handles both browser and server environments automatically.

**Location**: `packages/shared/adapters/supabase-adapter.ts`

**Usage Pattern**:
```typescript
import { createSupabaseAdapter } from '@shared/adapters/supabase-adapter';

// The adapter automatically detects the environment and uses the correct configuration
const supabase = createSupabaseAdapter();
```

**Key Benefits**:
- Automatically detects browser vs server environment
- Uses `VITE_` prefixed variables in browser, standard variables in CLI/server
- No need to manually handle environment differences
- Works seamlessly with shared services that need Supabase access

**When to Use**:
- Creating new shared services that need to work in both browser and CLI environments
- Refactoring existing services to be cross-environment compatible
- Any situation where you need Supabase access without worrying about environment specifics

## Google Drive Service Account Integration

The project requires a valid Google Drive service account for accessing files in Google Drive.

### Setting Up Service Account Authentication

When working with scripts that access Google Drive, you need a valid service account configuration:

1. **Service Account Setup**:
   - The project expects a `.service-account.json` file in the project root directory
   - This is the standard approach used by all commands that access Google Drive
   - The `.service-account.json` file should contain your Google Cloud service account credentials

2. **Environment Variables**:
   - The service account credentials are automatically loaded from `.service-account.json`
   - Some commands may also use these environment variables:
     - `GOOGLE_SERVICE_ACCOUNT_EMAIL` - Service account email address
     - `GOOGLE_SERVICE_ACCOUNT_PRIVATE_KEY` - Service account private key

3. **Commands That Require Google Drive Access**:
   - `sync` - Syncs files from Google Drive to the database
   - `find-folder` - Searches for folders/files in Google Drive
   - `get-current-drive-id` - Gets the current drive_id for a file
   - `check-duplicates --check-current` - Verifies if drive_ids still exist
   - Any command that needs to read or verify files in Google Drive

4. **Troubleshooting**:
   - If you see "Could not initialize Google Drive API", check that `.service-account.json` exists
   - Ensure the service account has proper permissions to access the Google Drive folders
   - The service account needs at least read-only access to the drives/folders being accessed

### Displaying Google Drive Files in Browser (iframe previews)

When displaying Google Drive files in browser applications, use the `/preview` endpoint to avoid Content Security Policy restrictions:

**❌ Problem**: Embedding Google Drive directly causes CSP errors
```typescript
// This will fail with "frame-ancestors" CSP errors
<iframe src="https://drive.google.com/file/..." />
```

**✅ Solution**: Use the preview endpoint with extracted Drive ID
```typescript
// Extract Drive ID from web_view_link
const extractDriveId = (url: string | null): string | null => {
  if (!url) return null;
  const match = url.match(/\/d\/([^/]+)/);
  return match ? match[1] : null;
};

// Use the preview endpoint
<iframe 
  src={`https://drive.google.com/file/d/${extractDriveId(file.web_view_link)}/preview`}
  className="w-full h-full"
  allow="autoplay"
  title="File preview"
/>
```

**Key Points**:
- Always use `/preview` endpoint for embedding Google Drive files
- Extract the Drive ID from the web_view_link URL
- Different file types need different iframe styling:
  - Documents/PDFs: Full height (`h-full`)
  - Videos: Aspect ratio preserved (`aspect-video`)
  - Audio: Small player height (`h-20`)
  - Images: Centered with max dimensions
- The preview endpoint works for all file types without CSP restrictions

<<<<<<< HEAD
## Handling pnpm-lock.yaml in Worktree Merges
=======
## Port Management for Servers and Apps

### Port Allocation Strategy

To avoid port collisions in the monorepo, follow these standardized port ranges:

**Port Ranges**:
- **3000-3099**: Backend/API servers
- **5000-5999**: Vite development servers  
- **4000-4999**: Vite preview servers

**Reserved Ports**:
| Port | Service | Location |
|------|---------|----------|
| 3001 | Markdown Server | `scripts/cli-pipeline/viewers/simple-md-server.js` |
| 3002 | Script Server | `scripts/cli-pipeline/viewers/simple-script-server.js` |
| 3003 | Docs Archive Server | `scripts/cli-pipeline/viewers/docs-archive-server.js` |
| 3004 | (Available) | - |
| 3005 | Git Server | `apps/dhg-admin-code/git-server.cjs` |
| 3006 | Audio Proxy Server | `apps/dhg-audio/server.js` |
| 3007 | Experts Markdown Server | `apps/dhg-improve-experts/md-server.mjs` |
| 3008 | Continuous Docs Server | `apps/dhg-admin-code/continuous-docs-server.cjs` |
| 3009 | Git API Server | `apps/dhg-admin-code/git-api-server.cjs` |

**Vite App Ports**:
| Port | App | Status |
|------|-----|--------|
| 5173 | dhg-a, dhg-hub-lovable | Shared (don't run together) |
| 5174 | dhg-b, dhg-hub, dhg-admin-google | Shared (don't run together) |
| 5175 | dhg-admin-suite | Dedicated |
| 5177 | dhg-admin-code | Dedicated |
| 5194 | dhg-audio | Dedicated |
| 8080 | dhg-improve-experts | Dedicated |

### Starting All Servers

Use the centralized server management script:
```bash
# Start all backend servers with proper port assignments
pnpm servers

# Or manually with:
node scripts/start-all-servers.js
```

This script automatically:
- Assigns unique ports using environment variables
- Prevents port collisions
- Shows status of all running servers
- Handles graceful shutdown

### Adding New Servers

When creating a new server:

1. **Check available ports** in the 3000-3099 range
2. **Update `start-all-servers.js`** to include your server
3. **Use environment variables** for port configuration:
   ```javascript
   const PORT = process.env.YOUR_SERVER_PORT || 3009;
   ```
4. **Update this documentation** with the new port assignment

### Troubleshooting Port Issues

If you encounter "address already in use" errors:

1. **Check running processes**:
   ```bash
   # Find what's using a port
   lsof -i :3001
   
   # Kill process using a port
   kill -9 $(lsof -t -i:3001)
   ```

2. **Use the start-all-servers script** which handles port assignments automatically

3. **For Vite apps**, ensure you're not running multiple apps on the same port

## Merging Between Git Worktrees
>>>>>>> 54a0ec6d

When working with multiple worktrees and merging branches, `pnpm-lock.yaml` conflicts are common. Follow these guidelines:

**❌ Problem**: Manual merge conflict resolution in pnpm-lock.yaml leads to inconsistent dependencies
**✅ Solution**: Always accept incoming version and regenerate the lock file

### Standard Merge Process with Lock File Handling:
```bash
# If pnpm-lock.yaml conflicts arise during merge:
git checkout --theirs pnpm-lock.yaml  # Accept incoming version
git add pnpm-lock.yaml
pnpm install                           # Regenerate with all dependencies
```

### Key Principles:
- **Never manually edit** pnpm-lock.yaml during merge conflicts
- **Always regenerate** after accepting changes to ensure consistency
- **Keep backups** before major merge operations: `cp pnpm-lock.yaml pnpm-lock.yaml.backup`
- If `pnpm install` fails, delete both `node_modules/` and `pnpm-lock.yaml`, then reinstall

## Key Points Summary

This document provides the essential guidelines for working with Claude Code v1.03. The most important principles are:

1. **Ask before implementing workarounds** - explain problems and get permission
2. **Use proper file locations** - scripts go in `scripts/cli-pipeline/{domain}/`
3. **Use singleton services** - never create direct clients for Supabase, Claude, etc.
4. **Design for cross-environment compatibility** - use dependency injection for shared services
5. **Integrate CLI commands** - always add to shell script wrappers
6. **Follow TypeScript best practices** - run `tsc --noEmit` before submitting
7. **Leverage the monorepo** - when debugging, compare with working apps for patterns
8. **Test incrementally** - especially during cleanup or refactoring
9. **Configure Google Drive access** - ensure `.service-account.json` exists for Drive commands
10. **Handle pnpm-lock.yaml properly** - accept incoming and regenerate during merges

When in doubt, ask for clarification rather than making assumptions or implementing temporary solutions.
<|MERGE_RESOLUTION|>--- conflicted
+++ resolved
@@ -602,9 +602,6 @@
   - Images: Centered with max dimensions
 - The preview endpoint works for all file types without CSP restrictions
 
-<<<<<<< HEAD
-## Handling pnpm-lock.yaml in Worktree Merges
-=======
 ## Port Management for Servers and Apps
 
 ### Port Allocation Strategy
@@ -685,8 +682,7 @@
 
 3. **For Vite apps**, ensure you're not running multiple apps on the same port
 
-## Merging Between Git Worktrees
->>>>>>> 54a0ec6d
+## Handling pnpm-lock.yaml in Worktree Merges
 
 When working with multiple worktrees and merging branches, `pnpm-lock.yaml` conflicts are common. Follow these guidelines:
 
